--- conflicted
+++ resolved
@@ -2291,11 +2291,8 @@
             if self.IO.csvMask == True:
                 self.combineTimeSteps(runList, t)
 
-<<<<<<< HEAD
-=======
-
-
->>>>>>> 43664a18
+
+
 
         #=========================
         # ===== Transients =======
@@ -2444,8 +2441,6 @@
                         self.combineFilTimesteps(name, oldPath, newPath)
                     tCount +=1
 
-<<<<<<< HEAD
-=======
         if 'hfRE' in runList:
             REDict = self.RE.REData.to_dict()
 
@@ -2597,7 +2592,6 @@
                         self.combineFilTimesteps(name, oldPath, newPath)
                     tCount +=1
 
->>>>>>> 43664a18
         #set tree permissions
         tools.recursivePermissions(self.MHD.shotPath, self.UID, self.GID, self.chmod)
             
