#engineClass.py
#Description:   HEAT engine
#Engineer:      T Looby
#Date:          20220131
"""
HEAT Engine

Connects GUI/TUI to other HEAT classes.  Steps thru time solving for
HF, T, etc.
"""
import CADClass
import MHDClass
import toolsClass
import heatfluxClass
import openFOAMclass
import pfcClass
import gyroClass
import filamentClass
import radClass
import ioClass
import plasma3DClass
import time
import numpy as np
import logging
import os
import sys
import pandas as pd
import shutil
import errno
import copy
import EFIT.equilParams_class as EP
import GUIscripts.plotlyGUIplots as pgp
import trimesh
import multiprocessing

log = logging.getLogger(__name__)
tools = toolsClass.tools()

class engineObj():
    def __init__(self, logFile, rootDir, dataPath, OFbashrc, chmod, UID, GID, tsSigFigs=9, shotSigFigs=6):
        #number of significant figures after radix for timesteps
        self.tsSigFigs=tsSigFigs
        self.tsFmt = "{:."+"{:d}".format(tsSigFigs)+"f}"
        #number of significant figures for shot numbers
        self.shotSigFigs = shotSigFigs
        self.shotFmt = "{:0"+"{:d}".format(shotSigFigs)+"d}"
        #file read/write/execute permissions
        self.chmod = chmod
        self.GID = GID
        self.UID = UID
        #where HEAT log is written
        self.logFile = logFile
        #where python source code is located (dashGUI.py)
        self.rootDir = rootDir
        #where we are saving data / HEAT output
        self.dataPath = dataPath
        #initialize all the HEAT python submodules (subclasses)
        self.initializeEveryone()
        #Set timestepMap to nothing
        self.timestepMap = None
        #Make a tmp dir that we will use for loading/unloading files from GUI
        self.makeTmpDir(dataPath)
        #initialize bashrc for OF
        self.OF.OFbashrc = OFbashrc
        #list of input files.  will stay None if using single file (see self.runHEAT)
        self.inputFileList = None
        return

    def makeTmpDir(self,dataPath):
        """
        makes a temp directory in rootDir path for user uploaded gfiles

        the self.tmpDir directory is accessible to the GUI users for uploading
        and downloading
        """
        tempDir = dataPath + '/tmpDir/'
        self.tmpDir = tempDir
        self.MHD.tmpDir = tempDir
        tools.makeDir(tempDir, clobberFlag=True, mode=self.chmod, UID=self.UID, GID=self.GID)
        return

    def machineSelect(self, MachFlag, machineList):
        """
        Select a machine and set the necessary paths
        """
        self.machineList = machineList
        self.MHD.machineList = machineList
        self.MachFlag = MachFlag
        self.MHD.MachFlag = MachFlag
        self.setInitialFiles()
        self.setHiddenInputs()
        return

    def initializeEveryone(self):
        """
        Create objects that we can reference later on
        """
        self.MHD = MHDClass.MHD(self.rootDir, self.dataPath, self.chmod, self.UID, self.GID)
        self.CAD = CADClass.CAD(self.rootDir, self.dataPath, self.chmod, self.UID, self.GID)
        self.HF = heatfluxClass.heatFlux(self.rootDir, self.dataPath, self.chmod, self.UID, self.GID)
        self.OF = openFOAMclass.OpenFOAM(self.rootDir, self.dataPath, self.chmod, self.UID, self.GID)
        self.GYRO = gyroClass.GYRO(self.rootDir, self.dataPath, self.chmod, self.UID, self.GID)
        self.RAD = radClass.RAD(self.rootDir, self.dataPath, self.chmod, self.UID, self.GID)
        self.FIL = filamentClass.filament(self.rootDir, self.dataPath, self.chmod, self.UID, self.GID)
        self.IO = ioClass.IO_HEAT(self.chmod, self.UID, self.GID)
        self.plasma3D = plasma3DClass.plasma3D()
        self.hf3D = plasma3DClass.heatflux3D()

        #set up class variables for each object
        self.MHD.allowed_class_vars()
        self.CAD.allowed_class_vars()
        self.HF.allowed_class_vars()
        self.OF.allowed_class_vars()
        self.GYRO.allowed_class_vars()
        self.RAD.allowed_class_vars()
        self.IO.allowed_class_vars()
        self.FIL.allowed_class_vars()

        #setup number formats for each object
        self.MHD.setupNumberFormats(self.tsSigFigs, self.shotSigFigs)
        self.CAD.setupNumberFormats(self.tsSigFigs, self.shotSigFigs)
        self.HF.setupNumberFormats(self.tsSigFigs, self.shotSigFigs)
        self.OF.setupNumberFormats(self.tsSigFigs, self.shotSigFigs)
        self.GYRO.setupNumberFormats(self.tsSigFigs, self.shotSigFigs)
        self.RAD.setupNumberFormats(self.tsSigFigs, self.shotSigFigs)
        self.IO.setupNumberFormats(self.tsSigFigs, self.shotSigFigs)
        self.FIL.setupNumberFormats(self.tsSigFigs, self.shotSigFigs)
        self.plasma3D.setupNumberFormats(self.tsSigFigs, self.shotSigFigs)
        self.hf3D.setupNumberFormats(self.tsSigFigs, self.shotSigFigs)
        tools.setupNumberFormats(self.tsSigFigs, self.shotSigFigs)

        return

    def refreshSubclasses(self):
        """
        re-initializes variables in subclasses
        """
        #initialize all the HEAT python submodules (subclasses)
        self.initializeEveryone()
        #select machine specific variables
        self.machineSelect(self.MachFlag, self.machineList)
        return


    def setInitialFiles(self):
        """
        sets files back to default settings
        infile is path to input file with all HEAT parameters
        PartsFile is path to file with parts we will calculate HF on
        IntersectFile is path to file with parts we will check for intersections on
        """
        self.infile = self.rootDir + '/inputs/default_input.csv'
        if self.MachFlag == 'nstx':
            print('Loading NSTX-U Input Filestream')
            log.info('Loading NSTX-U Input Filestream')
#            self.infile = self.rootDir + '/inputs/NSTXU/NSTXU_input.csv'
#            self.pfcFile = self.rootDir + '/inputs/NSTXU/NSTXUpfcs.csv'
            self.CAD.machPath = self.dataPath + '/NSTX'
            self.OF.meshDir = self.dataPath + '/NSTX/3Dmeshes'
            self.CAD.STLpath = self.dataPath + '/NSTX/STLs/'
            self.CAD.STPpath = self.dataPath + '/NSTX/STPs/'

        elif self.MachFlag == 'st40':
            print('Loading ST40 Input Filestream')
            log.info('Loading ST40 Input Filestream')
#            self.infile = self.rootDir + '/inputs/ST40/ST40_input.csv'
#            self.pfcFile = self.rootDir + '/inputs/ST40/ST40pfcs.csv'
            self.CAD.machPath = self.dataPath + '/ST40'
            self.OF.meshDir = self.dataPath + '/ST40/3Dmeshes'
            self.CAD.STLpath = self.dataPath + '/ST40/STLs/'
            self.CAD.STPpath = self.dataPath + '/ST40/STPs/'

        elif self.MachFlag == 'd3d':
            print('Loading DIII-D Input Filestream')
            log.info('Loading DIII-D Input Filestream')
#            self.infile = self.rootDir + '/inputs/D3D/D3D_input.csv'
#            self.pfcFile = self.rootDir + '/inputs/D3D/D3Dpfcs.csv'
            self.CAD.machPath = self.dataPath + '/D3D'
            self.OF.meshDir = self.dataPath + '/D3D/3Dmeshes'
            self.CAD.STLpath = self.dataPath + '/D3D/STLs/'
            self.CAD.STPpath = self.dataPath + '/D3D/STPs/'

        elif self.MachFlag == 'step':
            print('Loading STEP Input Filestream')
            log.info('Loading STEP Input Filestream')
#            self.infile = self.rootDir + '/inputs/STEP/STEP_input.csv'
#            self.pfcFile = self.rootDir + '/inputs/STEP/STEPpfcs.csv'
            self.CAD.machPath = self.dataPath + '/STEP'
            self.OF.meshDir = self.dataPath + '/STEP/3Dmeshes'
            self.CAD.STLpath = self.dataPath + '/STEP/STLs/'
            self.CAD.STPpath = self.dataPath + '/STEP/STPs/'

        elif self.MachFlag == 'sparc':
            print('Loading SPARC Input Filestream')
            log.info('Loading SPARC Input Filestream')
#            self.infile = self.rootDir + '/inputs/SPARC/SPARC_input.csv'
#            self.pfcFile = self.rootDir + '/inputs/SPARC/SPARCpfcs.csv'
            self.CAD.machPath = self.dataPath + '/SPARC'
            self.OF.meshDir = self.dataPath + '/SPARC/3Dmeshes'
            self.CAD.STLpath = self.dataPath + '/SPARC/STLs/'
            self.CAD.STPpath = self.dataPath + '/SPARC/STPs/'

        elif self.MachFlag == 'west':
            print('Loading WEST Input Filestream')
            log.info('Loading WEST Input Filestream')
#            self.infile = self.rootDir + '/inputs/WEST/WEST_input.csv'
#            self.pfcFile = self.rootDir + '/inputs/WEST/WESTpfcs.csv'
            self.CAD.machPath = self.dataPath + '/WEST'
            self.OF.meshDir = self.dataPath + '/WEST/3Dmeshes'
            self.CAD.STLpath = self.dataPath + '/WEST/STLs/'
            self.CAD.STPpath = self.dataPath + '/WEST/STPs/'

        elif self.MachFlag == 'kstar':
            print('Loading K-STAR Input Filestream')
            log.info('Loading K-STAR Input Filestream')
#            self.infile = self.rootDir + '/inputs/KSTAR/KSTAR_input.csv'
#            self.pfcFile = self.rootDir + '/inputs/KSTAR/KSTARpfcs.csv'
            self.CAD.machPath = self.dataPath + '/KSTAR'
            self.OF.meshDir = self.dataPath + '/KSTAR/3Dmeshes'
            self.CAD.STLpath = self.dataPath + '/KSTAR/STLs/'
            self.CAD.STPpath = self.dataPath + '/KSTAR/STPs/'

        else:
            print("INVALID MACHINE SELECTION!  Defaulting to NSTX-U!")
            log.info("INVALID MACHINE SELECTION!  Defaulting to NSTX-U!")
#            self.infile = self.rootDir + '/inputs/NSTXU/NSTXU_input.csv'
#            self.pfcFile = self.rootDir + '/inputs/NSTXU/NSTXUpfcs.csv'
            self.CAD.machPath = self.dataPath + '/NSTX'
            self.OF.meshDir = self.dataPath + '/NSTX/3Dmeshes'
            self.CAD.STLpath = self.dataPath + '/NSTX/STLs/'
            self.CAD.STPpath = self.dataPath + '/NSTX/STPs/'

        self.OF.templateCase = self.rootDir + '/openFoamTemplates/heatFoamTemplate'
        self.OF.templateDir = self.rootDir + '/openFoamTemplates/templateDicts'
        self.OF.materialDir = self.rootDir + '/openFoamTemplates/materials'

        return

    def setHiddenInputs(self, file = None):
        """
        sets up inputs based upon MachFlag that are needed for HEAT runs but
        are not in GUI
        """
        #MAFOT variables
        self.MHD.Nphi = 1
        self.MHD.ittLaminar = 10.0
        self.MHD.Nswall = 1
        self.MHD.phistart = 1 #(deg)
        self.MHD.PlasmaResponse = 0 #(0=no,>1=yes)
        self.MHD.Field = -1 #(-3=VMEC,-2=SIESTA,-1=gfile,M3DC1:0=Eq,1=I-coil,2=both)
        self.MHD.target = 0 #(0=useSwall)
        self.MHD.createPoints = 2 #(2=target)
        self.MHD.useFilament = 0 #(0=no)
        self.MHD.useTe_profile = 0 #(0=no)
        self.MHD.ParticleDirection = 0 #(1=co-pass,-1=ctr-pass,0=field-lines)
        self.MHD.ParticleCharge = 1 #(-1=electrons,>=1=ions)
        self.MHD.Ekin = 100.0 #[keV]
        self.MHD.Lambda = 0.1
        self.MHD.Mass = 2
        self.MHD.useM3DC1 = 0.0
        self.MHD.Smin = 0.0
        self.MHD.Smax = 5.0
        self.MHD.phimin = 0.0
        self.MHD.phimax = 6.28
        self.MHD.Zmin = -5.0
        self.MHD.Zmax = 5.0
        self.MHD.Rmin = 0.01
        self.MHD.Rmax = 13.0
        self.MHD.useECcoil = 0
        self.MHD.useIcoil = 0
        self.MHD.useCcoil = 0
        self.MHD.useFcoil = 0
        self.MHD.useBcoil = 0
        self.MHD.useBus = 0

        if self.MachFlag == 'nstx':
            self.CAD.permute_mask = True
            self.CAD.unitConvert = 1.0
            self.CAD.assembly_mask = True

        elif self.MachFlag == 'st40':
            self.CAD.permute_mask = False
            self.CAD.unitConvert = 1.0
            self.CAD.assembly_mask = False

        elif self.MachFlag == 'd3d':
            self.CAD.permute_mask = False
            self.CAD.unitConvert = 1.0
            self.CAD.assembly_mask = False

        elif self.MachFlag == 'step':
            self.CAD.permute_mask = False
            self.CAD.unitConvert = 1.0
            self.CAD.assembly_mask = False

        elif self.MachFlag == 'sparc':
            self.CAD.permute_mask = False
            self.CAD.unitConvert = 1.0
            self.CAD.assembly_mask = False

        elif self.MachFlag == 'west':
            self.CAD.permute_mask = False
            self.CAD.unitConvert = 1.0
            self.CAD.assembly_mask = False

        elif self.MachFlag == 'kstar':
            self.CAD.permute_mask = False
            self.CAD.unitConvert = 1.0
            self.CAD.assembly_mask = False

        else:
            print("INVALID MACHINE SELECTION!  Defaulting to NSTX-U!")
            log.info("INVALID MACHINE SELECTION!  Defaulting to NSTX-U!")

        return

    def setupTime(self, timesteps:np.ndarray, shot:int, tag=None, clobberFlag=True):
        """
        sets up timesteps.  timesteps includes timesteps from batchfile and from
        filament file.  

        creates self.timesteps, which has all timesteps (FIL.tsFil and MHD.timesteps)

        """
        if tag is None:
            tag = ''
        else:
            tag = '_'+tag

        if self.dataPath[-1]!='/':
            self.shotPath = self.dataPath + '/' + self.MachFlag +"_"+self.shotFmt.format(shot) +tag + "/"
        else:
            self.shotPath = self.dataPath + self.MachFlag +"_"+self.shotFmt.format(shot) +tag + "/"


        #make tree for this shot
        tools.makeDir(self.shotPath, clobberFlag=False, mode=self.chmod, UID=self.UID, GID=self.GID)
        #make tree for this timestep
        if self.shotPath[-1] != '/': self.shotPath += '/'

        #make file for each timestep
        for t in timesteps:
            #clobber and make time directory
            timeDir = self.shotPath + self.tsFmt.format(t) +'/'
            tools.makeDir(timeDir, clobberFlag=clobberFlag, mode=self.chmod, UID=self.UID, GID=self.GID)

        self.timesteps = timesteps
        self.shot = shot
        return


    def getMHDInputs(self,shot=None,traceLength=None,dpinit=None,
                     gFileList=None,gFileData=None,plasma3Dmask=None,
                     ):
        """
        Get the mhd inputs from the gui or input file
        """
        tools.vars2None(self.MHD)
        tools.read_input_file(self.MHD, infile=self.infile)
        self.MHD.MachFlag=self.MachFlag #override input file with machine user selected
        self.MHD.setTypes()

        if shot is not None:
            self.MHD.shot = shot

        if traceLength is not None:
            self.MHD.traceLength = traceLength
            self.MHD.nTrace = int(traceLength / dpinit)
        if dpinit is not None:
            self.MHD.dpinit = dpinit
        self.MHD.gFileList = gFileList
        if gFileList is not None:
            self.MHD.writeGfileData(gFileList, gFileData)

        if plasma3Dmask is not None:
            self.plasma3D.plasma3Dmask = plasma3Dmask

        self.MHD.tree = 'EFIT02'

        self.timesteps = self.MHD.getGEQDSKtimesteps(gFileList)

        #make tree branch for this shot
        self.setupTime(self.timesteps, shot, clobberFlag=False)
        self.MHD.shotPath = self.shotPath

        self.MHD.getGEQDSK(self.timesteps,gFileList)
        self.MHD.makeEFITobjects()
        self.NCPUs = multiprocessing.cpu_count() - 2 #reserve 2 cores for overhead
        self.MHD.psiSepLimiter = None

        self.MHD.setTypes()

        print('psiSep0 = {:f}'.format(self.MHD.ep[0].g['psiSep']))
        print('psiAxis0 = {:f}'.format(self.MHD.ep[0].g['psiAxis']))
        print('Nlcfs0: {:f}'.format(self.MHD.ep[0].g['Nlcfs']))
        print('length Rlcfs0: {:f}'.format(len(self.MHD.ep[0].g['lcfs'][:,0])))
        log.info('psiSep0 = {:f}'.format(self.MHD.ep[0].g['psiSep']))
        log.info('psiAxis0 = {:f}'.format(self.MHD.ep[0].g['psiAxis']))
        log.info('Nlcfs0: {:f}'.format(self.MHD.ep[0].g['Nlcfs']))
        if self.plasma3D.plasma3Dmask:
            print('Solving for 3D plasmas with MAFOT')
            log.info('Solving for 3D plasmas with MAFOT')
        else:
            print('Solving for 2D plasmas with EFIT (no MAFOT)')
            log.info('Solving for 2D plasmas with EFIT (no MAFOT)')
        return


    def gfileClean(self, psiRZMult,psiSepMult,psiAxisMult,FpolMult,
                   psiRZAdd,psiSepAdd,psiAxisAdd,FpolAdd,
                   Bt0Mult,Bt0Add,IpMult,IpAdd,t,correctAllts):
        """
        multiplies values in MHD ep object with scalars defined by user in html gui
        """
        print("psiRZ Multiplier = {:f}".format(psiRZMult))
        log.info("psiRZ Multiplier = {:f}".format(psiRZMult))
        print("psiRZ Addition = {:f}".format(psiRZAdd))
        log.info("psiRZ Addition = {:f}".format(psiRZAdd))

        print("psiSep Multipltier = {:f}".format(psiSepMult))
        log.info("psiSep Multipltier = {:f}".format(psiSepMult))
        print("psiSep Addition = {:f}".format(psiSepAdd))
        log.info("psiSep Addition = {:f}".format(psiSepAdd))

        print("psiAxis Multipltier = {:f}".format(psiAxisMult))
        log.info("psiAxis Multipltier = {:f}".format(psiAxisMult))
        print("psiAxis Addition = {:f}".format(psiAxisAdd))
        log.info("psiAxis Addition = {:f}".format(psiAxisAdd))

        print("Fpol Multiplier = {:f}".format(FpolMult))
        log.info("Fpol Multiplier = {:f}".format(FpolMult))
        print("Fpol Addition = {:f}".format(FpolAdd))
        log.info("Fpol Addition = {:f}".format(FpolAdd))

        print("Bt0 Multiplier = {:f}".format(Bt0Mult))
        log.info("Bt0 Multiplier = {:f}".format(Bt0Mult))
        print("Bt0 Addition = {:f}".format(Bt0Add))
        log.info("Bt0 Addition = {:f}".format(Bt0Add))

        print("Ip Multiplier = {:f}".format(IpMult))
        log.info("Ip Multiplier = {:f}".format(IpMult))
        print("Ip Addition = {:f}".format(IpAdd))
        log.info("Ip Addition = {:f}".format(IpAdd))

        #all timesteps or just the timestep viewed in GUI?
        if correctAllts is None:
            allMask = False
            idx = np.where(t==self.MHD.timesteps)[0]
        elif 'all' in correctAllts:
            allMask = True
            idx = self.MHD.timesteps

        print("Apply changes to all timesteps?: "+str(allMask))
        log.info("Apply changes to all timesteps?: "+str(allMask))


        for i in range(len(idx)):
            self.MHD.ep[i].g['psiRZ'] *= psiRZMult
            self.MHD.ep[i].g['psiSep'] *= psiSepMult
            self.MHD.ep[i].g['psiAxis'] *= psiAxisMult
            self.MHD.ep[i].g['Fpol'] *= FpolMult
            self.MHD.ep[i].g['Bt0'] *= Bt0Mult
            self.MHD.ep[i].g['Ip'] *= IpMult

            self.MHD.ep[i].g['psiRZ'] += psiRZAdd
            self.MHD.ep[i].g['psiSep'] += psiSepAdd
            self.MHD.ep[i].g['psiAxis'] += psiAxisAdd
            self.MHD.ep[i].g['Fpol'] += FpolAdd
            self.MHD.ep[i].g['Bt0'] += Bt0Add
            self.MHD.ep[i].g['Ip'] += IpAdd

            psi = self.MHD.ep[i].g['psiRZ']
            psiSep = self.MHD.ep[i].g['psiSep']
            psiAxis = self.MHD.ep[i].g['psiAxis']
            self.MHD.ep[i].g['psiRZn'] = (psi - psiAxis) / (psiSep - psiAxis)
        return


    def findPsiSepfromEQ(self,t, rNew=None):
        """
        finds psiSep by stepping to/from core and calculating
        minimum psiN along Z-plane at each R location.  Increments in um
        """
        tIdx = np.where(t==self.MHD.timesteps)[0][0]
        ep = self.MHD.ep[tIdx]
        #redefine LCFS to be tangent to CAD maximum R (because rNew=None)
        self.newLCFS(t, rNew=rNew, zNew=None, psiSep=None)
        print("CAD rTangent: {:f}".format(self.MHD.rTangent))
        if rNew is None:
            rSep = self.MHD.rTangent
        else:
            rSep = float(rNew)

        zMin = ep.g['ZmAxis'] - 0.25
        zMax = ep.g['ZmAxis'] + 0.25
        zWall = np.linspace(zMin, zMax, 100000)
        while(True):
            print("rSep = {:f}".format(rSep))
            rWall = np.ones((len(zWall)))*rSep
            psiN = ep.psiFunc.ev(rWall, zWall).min()
            print("psiN Minimum = {:f}".format(psiN))
            if psiN < 1.0:
                rSep -= 1e-6 #step 1um away from core

            else:
                break
        self.MHD.rTangent = rSep
        #now that we have found rTangent and the psiSep that makes this CAD
        #truly limited, write this psiSep to all gfiles in HEAT tree
        self.newLCFSallTimesteps(rNew=self.MHD.rTangent, zNew=None, psiSep=None)
        #self.MHD.makeEFITobjects()
        for PFC in self.PFCs:
            PFC.resetPFCeps(self.MHD)
        
        return

    def findPsiSepfromPFCs(self, t, rNew=None):
        """
        finds psiSep for limiters by incrementally increasing R_{psiSep, IMP},
        at a specific time.  Then rewrite all gfiles in MHD.timesteps with this
        new LCFS.

        Both MHD and PFC objects must be defined before running this function
        """
        tIdx = np.where(t==self.MHD.timesteps)[0][0]
        gfile = self.MHD.shotPath + self.tsFmt.format(t) + '/g'+self.shotFmt.format(self.MHD.shot)+'_'+self.tsFmt.format(t)
        #redefine LCFS to be tangent to CAD maximum R (because rNew=None)
        self.newLCFS(t, rNew=rNew, zNew=None, psiSep=None)
        print("CAD rTangent: {:f}".format(self.MHD.rTangent))

        #run 2D equilibrium for all points in PFCs and determine if this rTangent
        #actually resulted in all psiN > 1.0.  If not, add 1um to rTangent and
        #test it again, looping until all points in CAD are in SOL
        while(True):
            privateN = 0
            for i,PFC in enumerate(self.PFCs):
                PFC.shadowed_mask = np.zeros((len(PFC.centers)))
                PFC.ep = EP.equilParams(gfile)
                self.MHD.psi2DfromEQ(PFC)
                psiMinimum = min(PFC.psimin)
                if psiMinimum < 1.0:
                    print(PFC.ep.g['psiSep'])
                    print(psiMinimum)
                    privateN += 1
                #psiIdx = np.argmin(PFC.psimin)
                #x[i] = PFC.centers[psiIdx][0]
                #y[i] = PFC.centers[psiIdx][1]
                #z[i] = PFC.centers[psiIdx][2]
                #R,Z,phi = tools.xyz2cyl(x,y,z)
            if privateN > 0:
                print("Number of PFCs with points in core: {:d}".format(privateN))
                print("psiSep: {:f}".format(self.MHD.psiSepLimiter))
                print("Incrementing rTangent by 10 um...")
                self.MHD.rTangent += 1e-6 #add 1 um
                print("New rTangent: {:f}".format(self.MHD.rTangent))
                self.newLCFS(t, rNew=self.MHD.rTangent, zNew=None, psiSep=None)

            else:
                break

        #now that we have found rTangent and the psiSep that makes this CAD
        #truly limited, write this psiSep to all gfiles in HEAT tree
        self.newLCFSallTimesteps(rNew=self.MHD.rTangent, zNew=None, psiSep=None)
        #self.MHD.makeEFITobjects()
        return

    def newLCFSallTimesteps(self, rNew=None, zNew=None, psiSep=None):
        """
        Loops through the timesteps in MHD object and overwrites new gfiles
        with user defined psiSep
        """
        for t in self.MHD.timesteps:
            self.newLCFS(t,rNew,zNew,psiSep)
        return

    def newLCFS(self, t, rNew=None, zNew=None, psiSep=None):
        """
        resets the lcfs so that it is defined as psi value at rminNew, zminNew,
        or psiSep defines new LCFS. For use with limited discharges

        overwrites existing gfile
        """
        print("redefining LCFS")
        log.info("redefining LCFS")
        idx = np.where(t==self.MHD.timesteps)[0][0]
        ep = self.MHD.ep[idx]

        if zNew in ['None', 'none', 'na', 'NA', 'N/A', 'n/a', '', ' ', None]:
            zNew = None
        else:
            zNew = float(zNew)

        #find maximum value of R in all of the PFCs
        if rNew in ['None', 'none', 'na', 'NA', 'N/A', 'n/a', '', ' ', None]:
            print('Using CAD rNew tangent point')
            rNew = 0.0
            for PFC in self.PFCs:
                if PFC.Rmax > rNew:
                    rNew = PFC.Rmax
        else:
            rNew = float(rNew)

        g = self.MHD.renormalizeLCFS(self.MHD.ep[idx], rNew, zNew, psiSep)
        ep.g['psiSep'] = g['psiSep']
        ep.g['lcfs'] = g['lcfs']
        ep.g['Nlcfs'] = g['Nlcfs']

        #set psi and R for LCFS tangent point
        self.MHD.psiSepLimiter = g['psiSep']
        self.MHD.rTangent = rNew

        #overwrite existing gfile
        gfile = self.MHD.shotPath + self.tsFmt.format(t) + '/g'+self.shotFmt.format(self.MHD.shot)+'_'+self.tsFmt.format(t)
        self.MHD.writeGfile(gfile, shot=self.MHD.shot, time=t, ep=ep)
        self.MHD.ep[idx] = EP.equilParams(gfile)
        for PFC in self.PFCs:
            PFC.resetPFCeps(self.MHD)
        return

    def writeGfile(self, newGfile=None, shot=None, t=None):
        """
        writes a new gfile from EP object already in MHD object
        """
        idx = np.where(t==self.MHD.timesteps)[0][0]
        ep = self.MHD.ep[idx]
        if os.path.isabs(newGfile) is False:
            #save to tmpDir if path is not absolute
            newGfile = self.tmpDir + newGfile
        else:
            print("Please enter a filename that is not absolute (no directories)")
            log.info("Please enter a filename that is not absolute (no directories)")
            return
        print("Writing new gFile: " + newGfile)
        log.info("Writing new gFile: " + newGfile)
        self.MHD.writeGfile(newGfile, shot, t, ep)
        return

    def createGfileZip(self):
        """
        creates a zip file with all the GEQDSKs in self.MHD.timesteps
        """
        sendBack = self.tmpDir + 'savedGeqdsks.zip'
        #stash files in a subdir in tmpDir
        dir = self.tmpDir+'geqdsks/'
        tools.makeDir(dir)

        #write all new geqdsks to tmpDir
        for i,t in enumerate(self.MHD.timesteps):
            f = dir + 'g'+self.shotFmt.format(self.MHD.shot) +'_'+ self.tsFmt.format(t)
            self.MHD.writeGfile(f, self.MHD.shot, t, self.MHD.ep[i])

        #combine geqdsks into zip file for user download
        shutil.make_archive(self.tmpDir + 'savedGeqdsks', 'zip', dir)

        return sendBack

    def interpolateGfile(self, t):
        """
        finds values of all gfile parameters for user defined time using the
        gfiles in the self.MHD.ep object

        interpolates at given t then writes to file in same gFileInterpolate
        directory

        returns the name of the new gFile
        """
        print("Interpolating gFile")
        log.info("Interpolating gFile")
        t = int(t)
        ep = self.MHD.gFileInterpolate(t)
        g = 'g'+self.shotFmt.format(self.MHD.shot) +'_'+ self.tsFmt.format(t)
        gFileName = self.tmpDir + g
        self.MHD.writeGfile(gFileName,self.MHD.shot,t,ep)
        print("gFile Interpolated")
        log.info("gFile Interpolated")
        return gFileName

    def interpolateNsteps(self, gfiles, timesteps, N):
        """
        interpolates N steps between gfiles arranged at user defined timesteps
        Saves resulting gfiles into tmpDir, then creates zip file containing
        them all

        timesteps and gfiles should be sorted so that they are increasing in
        chronological order

        gfiles should be named following d3d convention by Lau:
        g<XXXXXX>.<YYYYY>
        where <XXXXXX> is shot number and <YYYYY> is timestep[ms]
        """
        #change filename to HEAT GEQDSK naming convention
        self.MHD.tmax = max(timesteps)
        self.MHD.tmin = min(timesteps)
        shot = self.MHD.shot
        newGfiles = []
        for i,f in enumerate(gfiles):
            g = 'g'+self.shotFmt.format(shot) +'_'+ self.tsFmt.format(timesteps[i])
            newGfiles.append(g)
            old = self.tmpDir + gfiles[i]
            new = self.tmpDir + newGfiles[i]
            try:
                shutil.copyfile(old, new)
            except:
                print("Could not copy timestep {:d}.  Skipping.".format(timesteps[i]))
                log.info("Could not copy timestep {:d}.  Skipping.".format(timesteps[i]))


        #rebuild eq objects
        self.MHD.getGEQDSK(self.MachFlag,newGfiles)
        self.MHD.makeEFITobjects()


        #interpolate between existing gfiles
        newNames = []
        nTime = len(timesteps)
        for i in range(nTime-1):
            times = np.linspace(timesteps[i],timesteps[i+1],N)
            for t in times:
                newName = self.interpolateGfile(t)
                newNames.append(newName)

        #now zip all these new gFiles into a single file that the user may
        #download from GUI
        from zipfile import ZipFile
        from os.path import basename
        zipFile = self.tmpDir + 'InterpolatedGfiles.zip'
        zipObj = ZipFile(zipFile, 'w')
        for f in newNames:
            zipObj.write(f, basename(f))
        zipObj.close()

        return

    def getIOInputs(self, list=None):
        """
        Loads input/output filestream inputs

        if list is None (terminal mode), load IO parameters from file, else
        list should be a list which corresponds to IO.allowed_vars
        """
        if list == None:
            #file saving
            tools.initializeInput(self.IO, infile=self.infile)
        else:
            self.IO.outputMasks(list)

        return


    def getCADResInputs(self,gridRes=None,gTx=None,gTy=None,gTz=None):
        """
        Loads CAD inputs
        """
        tools.initializeInput(self.CAD, infile=self.infile)
        self.CAD.rootDir = self.rootDir #set HEAT rootDir
        if gridRes is not None:
            #check if intersection grid resolution string is a number,
            #if not use standard mesh algorithms
            if tools.is_number(gridRes):
                self.CAD.gridRes = gridRes
            else:
                self.CAD.gridRes = "standard"

        self.CAD.gTx = gTx
        self.CAD.gTy = gTy
        self.CAD.gTz = gTz

        return

    def getCAD(self,STPfile=None,STPdata=None, ts=None):
        """
        Loads CAD file for GUI users
        """
        if hasattr(self.CAD, 'gridRes'):
            pass
        else:
            tools.initializeInput(self.CAD, infile=self.infile)
        self.CAD.rootDir = self.rootDir #set HEAT rootDir

        #make machine specific CAD path with correct permissions
        tools.makeDir(self.CAD.machPath, clobberFlag=False, mode=self.chmod, UID=self.UID, GID=self.GID)

        if STPfile is not None:
            #make STP path if it doesnt exist
            tools.makeDir(self.CAD.STPpath, clobberFlag=False, mode=self.chmod, UID=self.UID, GID=self.GID)
            newSTPpath = self.CAD.STPpath + STPfile
            #check to see if this STP file exists and write data to the file
            if os.path.isfile(newSTPpath) == False:
                print("New STP file.  Writing")
                with open(newSTPpath, 'wb') as f:
                    f.write(STPdata)
                atime = os.stat(newSTPpath).st_atime
                os.utime(newSTPpath, (atime, ts))
                self.CAD.overWriteMask = True #we need to also overwrite meshes
                os.chmod(newSTPpath, self.chmod)
                os.chown(newSTPpath, self.UID, self.GID)
            else:
                #if file was modified, overwrite
                if ts != os.stat(newSTPpath).st_mtime:
                    print("File was modified since last HEAT upload.  Overwriting...")
                    with open(newSTPpath, 'wb') as f:
                        f.write(STPdata)
                    atime = os.stat(newSTPpath).st_atime
                    os.utime(newSTPpath, (atime, ts))
                    self.CAD.overWriteMask = True #we need to also overwrite meshes
                    os.chmod(newSTPpath, self.chmod)
                    os.chown(newSTPpath, self.UID, self.GID)
                #meshes are already up to date, only overwrite if user requests
                else:
                    falseList = [False, 'F', 'f', 'false', 'False', 'FALSE']
                    if self.CAD.overWriteMask in falseList:
                        self.CAD.overWriteMask = False
                        print("STP file is already in the HEAT database.  Not overwriting...")
                    else:
                        self.CAD.overWriteMask = True
                        print("Overwriting CAD data per user input file overWriteMask variable.")

            self.CAD.STPfile = newSTPpath
            #load STP file using FreeCAD
            self.CAD.loadSTEP()

        return

    def getCADfromTUI(self,STPfile):
        """
        Loads CAD file for terminal users
        """
        tools.makeDir(self.CAD.STPpath, clobberFlag=False, mode=self.chmod, UID=self.UID, GID=self.GID)
        #get file name
        stpName = os.path.basename(STPfile)
        #time last modified
        mtime_orig = os.stat(STPfile).st_mtime
        #time last read
        atime_orig = os.stat(STPfile).st_atime
        #we will copy to this cache directory for future use
        newSTPpath = self.CAD.STPpath + stpName
        #check to see if this STP file exists and write data to the file
        if os.path.isfile(newSTPpath) == False:
            print("New STP file.  Writing")
            shutil.copyfile(STPfile, newSTPpath)
            #set modified timestamps to match original
            os.utime(newSTPpath, (atime_orig, mtime_orig))
            self.CAD.overWriteMask = True #we need to also overwrite meshes
        else:
            #time last modified
            mtime_new = os.stat(newSTPpath).st_mtime
            #time last read
            atime_new = os.stat(newSTPpath).st_atime
            #if file was modified, overwrite
            if mtime_orig != mtime_new:
                print("File was modified since last HEAT upload.  Overwriting...")
                shutil.copyfile(STPfile, newSTPpath)
                print(atime_orig)
                print(mtime_orig)
                os.utime(newSTPpath, (atime_orig, mtime_orig))
                self.CAD.overWriteMask = True #we need to also overwrite meshes
                os.chmod(newSTPpath, self.chmod)
                os.chown(newSTPpath, self.UID, self.GID)
            else:
                falseList = [False, 'F', 'f', 'false', 'False', 'FALSE']
                if self.CAD.overWriteMask in falseList:
                    self.CAD.overWriteMask = False
                    print("STP file is already in the HEAT database.  Not overwriting...")
                else:
                    self.CAD.overWriteMask = True
                    print("Overwriting CAD data per user input file overWriteMask variable.")
        self.CAD.STPfile = newSTPpath
        #load STP file using FreeCAD
        self.CAD.loadSTEP()
        return

    def getPFCdataFromGUI(self, data):
        """
        initializes timestepMap from GUI rather than from file
        """
        self.timestepMap = pd.DataFrame.from_dict(data)[list (data[0].keys())]
        self.timestepMap = self.timestepMap.rename(columns=lambda x: x.strip())
        self.timestepMap['PFCname'] = self.timestepMap['PFCname'].str.strip()
        self.timestepMap['intersectName'] = self.timestepMap['intersectName'].str.strip()
        self.timestepMap['excludeName'] = self.timestepMap['excludeName'].str.strip()
        self.timestepMap['DivCode'] = self.timestepMap['DivCode'].str.strip()
        return

    def readPFCfile(self, infile):
        """
        The HEAT PFC File:
        ------------------

        The PFC file defines which CAD objects comprise the region of interest (ROI),
        as well as various parameters for each ROI object.  The PFC file is a CSV
        file in which each row corresponds to a separate ROI object.  The columns 
        in the PFC file are as follows:

        :timesteps: the timesteps during which we should calculate quantities on this
          ROI object
        :PFCname: the name of the CAD object as it appears in the CAD file
        :resolution: the maximum length [mm] of any triangular mesh element for this
          ROI object.  This is a proxy for the resolution.
        :DivCode: divertor code.  This can be: LO, LI, UO, UI, which correspond to:
          Lower Outer, Lower Inner, Upper Outer, Upper Inner.  These codes
          are how each PFC in the ROI get flagged as belonging to a specific
          divertor, and will affect their power later (Psol * powerFrac).  The fractions
          for each region are defined in the X_input.csv file
        :intersectName: name of the PFCs that may cast a magnetic shadow upon the ROI object
          we are calculating power on.  If we launch field lines from the
          PFCname part and follow them up the SOL, we may hit one of these
          intersectName PFCs.  If the user is unsure of this value, "all"
          can be specified to check against all parts in the CAD.
          Multiple PFCs can be specified by using ":" between part names.
        :excludeName: name of PFCs to exclude in the intersection check.  This can be
         useful when we use the "all" switch for intersectName and want to exclude 
         some obvious PFCs (for example a gyroSourcePlane)


        """
        if infile == None:
            print("No timesteps input file.  Please provide input file")
            log.info("No timesteps input file.  Please provide input file")
            sys.exit()

        self.timestepMap = pd.read_csv(infile, comment='#')
        self.timestepMap = self.timestepMap.rename(columns=lambda x: x.strip())
        self.timestepMap['PFCname'] = self.timestepMap['PFCname'].str.strip()
        self.timestepMap['intersectName'] = self.timestepMap['intersectName'].str.strip()
        self.timestepMap['excludeName'] = self.timestepMap['excludeName'].str.strip()
        self.timestepMap['DivCode'] = self.timestepMap['DivCode'].str.strip()
        return

    def getPFCinputs(self, defaultMask=True):
        """
        Load heat flux PFCs and intersection calculation PFCs from input files
        Generate meshes for each
        Generate file for HEAT calculation for each heat flux PFC
        """
        #if defaultMask is true read default pfc file
        if defaultMask is True:
            self.readPFCfile(self.pfcFile)
        self.CAD.getROI(self.timestepMap)
        self.CAD.getROImeshes()
        self.CAD.writeMesh2file(self.CAD.ROImeshes, self.CAD.ROI, self.CAD.ROIresolutions, path=self.CAD.STLpath)
        print("Calculating HF on these tiles:")
        log.info("Calculating HF on these tiles:")
        print(self.CAD.ROIList)
        log.info(self.CAD.ROIList)

        #Find potential intersections by file as they correspond to ROI PFCs,
        # then mesh 'em using FreeCAD Standard mesh algorithm
        self.CAD.getIntersectsFromFile(self.timestepMap)
        self.CAD.getIntersectMeshes(resolution=self.CAD.gridRes)
        self.CAD.writeMesh2file(self.CAD.intersectMeshes,
                                self.CAD.intersectList,
                                path=self.CAD.STLpath,
                                resolution=self.CAD.gridRes
                                )
        print("All potential intersects on these tiles:")
        log.info("All potential intersects on these tiles:")
        print(self.CAD.intersectList)
        log.info(self.CAD.intersectList)


        print(self.MHD.timesteps)

        self.PFCs = []
        #initialize PFC objects for each ROI part
        for i,row in self.timestepMap.iterrows():
            PFC = pfcClass.PFC(row, self.rootDir, self.dataPath, self.CAD.intersectList, self.timesteps)
            PFC.setupNumberFormats(self.tsSigFigs, self.shotSigFigs)
            PFC.makePFC(self.MHD, self.CAD, i, clobberFlag=True)
            self.PFCs.append(PFC)

        #Build HEAT file tree
        tools.buildDirectories(self.CAD.ROIList,
                               self.MHD.timesteps,
                               self.MHD.shotPath,
                               clobberFlag=True,
                               chmod=self.chmod,
                               UID=self.UID,
                               GID=self.GID
                              )

        #assign tag if PFC is run in multiple directions (multiple lines in XXXpfc.csv)
        for PFC in self.PFCs:
            bool = np.where(self.timestepMap['PFCname'] == PFC.name)[0]
            if len(bool) > 1:
                if PFC.mapDirection > 0:
                    PFC.tag = 'forward'
                else:
                    PFC.tag = 'reverse'
            else:
                PFC.tag = None


        for PFC in self.PFCs:
            ctrs = PFC.centers
            R,Z,phi = tools.xyz2cyl(ctrs[:,0],ctrs[:,1],ctrs[:,2])
            PFC.Rmax = max(R)
            print("PFC: "+PFC.name+" Maximum R: {:f}".format(max(R)))
        return

    def savePFCfile(self):
        """
        saves a default PFC file (no PFC data, just the template)
        to the tmpDir directory so the user can download
        """
        tools.saveDefaultPFCfile(self.tmpDir)
        return

    def getHFInputs(self,hfMode,
                    lqCN,lqCF,lqPN,lqPF,S,
                    fracCN,fracCF,fracPN,fracPF,
                    fracUI,fracUO,fracLI,fracLO,
                    lqCNmode,lqCFmode,lqPNmode,lqPFmode,SMode,
                    qBG,P,radFrac,fG,
                    qFilePath,qFileTag,tIdx=0):
        """
        get heat flux inputs from gui or input file
        """
        self.HF.hfMode = hfMode
        self.HF.lqCN = lqCN
        self.HF.lqCF = lqCF
        self.HF.lqPN = lqPN
        self.HF.lqPF = lqPF
        self.HF.S = S
        self.HF.P = P
        self.HF.radFrac = radFrac
        self.HF.qBG = qBG
        self.HF.fracCN = fracCN
        self.HF.fracCF = fracCF
        self.HF.fracPN = fracPN
        self.HF.fracPF = fracPF
        self.HF.fracUI = fracUI
        self.HF.fracUO = fracUO
        self.HF.fracLI = fracLI
        self.HF.fracLO = fracLO
        self.HF.lqCNmode = lqCNmode
        self.HF.lqCFmode = lqCFmode
        self.HF.lqPNmode = lqPNmode
        self.HF.lqPFmode = lqPFmode
        self.HF.SMode = SMode
        self.HF.fG = fG

        allowed_qTags = [None, 'none', 'NA', 'None', 'N']
        if qFileTag in allowed_qTags:
            qFileTag = None
        if qFilePath in allowed_qTags:
            qFilePath = None
        self.HF.qFilePath = qFilePath
        self.HF.qFileTag = qFileTag

        self.HF.setTypes()

        #fraction of power conducted to PFC surfaces
        self.HF.Psol = (1-self.HF.radFrac)*self.HF.P


        print("HF Mode = "+hfMode)
        log.info("Hf Mode = "+hfMode)
        if hfMode != 'qFile':
            print("P = {:f}".format(self.HF.P))
            log.info("P = {:f}".format(self.HF.P))
            print("Fraction of P Radiated from Core = {:f}".format(self.HF.radFrac))
            log.info("Fraction of P Radiated from Core = {:f}".format(self.HF.radFrac))
            print("Psol = {:f}".format(self.HF.Psol))
            log.info("Psol = {:f}".format(self.HF.Psol))
            print("Upper Inner Div Power Fraction: {:f}".format(self.HF.fracUI))
            log.info("Upper Inner Div Power Fraction: {:f}".format(self.HF.fracUI))
            print("Upper Outer Div Power Fraction: {:f}".format(self.HF.fracUO))
            log.info("Upper Outer Div Power Fraction: {:f}".format(self.HF.fracUO))
            print("Lower Inner Div Power Fraction: {:f}".format(self.HF.fracLI))
            log.info("Lower Inner Div Power Fraction: {:f}".format(self.HF.fracLI))
            print("Lower Outer Div Power Fraction: {:f}".format(self.HF.fracLO))
            log.info("Lower Outer Div Power Fraction: {:f}".format(self.HF.fracLO))

            #get regression parameters from MHD EQ
            self.HF.getRegressionParams(self.MHD.ep[tIdx])

            if hasattr(self.MHD, 'ep'):
                self.HF.HFdataDict = self.HF.getHFtableData(self.MHD.ep[0])
            else:
                if self.HF.lqCNmode == 'eich':
                    print("You need to load MHD to load Eich profiles")
                    log.info("You need to load MHD to load Eich profiles")
                    self.HF.HFdataDict = {}
                    raise ValueError("MHD EQ must be loaded before HF Settings to calculate Eich lq")
                else:
                    self.HF.HFdataDict = self.HF.getHFtableData(ep=None)

                if self.HF.lqCF == 'horacek':
                    print("You need to load MHD to load Horacek profiles")
                    log.info("You need to load MHD to load Horacek profiles")
                    self.HF.HFdataDict = {}
                    raise ValueError("MHD EQ must be loaded before HF Settings to calculate Horacek lqCF")
                else:
                    self.HF.HFdataDict = self.HF.getHFtableData(ep=None)

                if self.HF.SMode == 'makowski':
                    print("You need to load MHD to load Makowski profiles")
                    log.info("You need to load MHD to load Makowski profiles")
                    self.HF.HFdataDict = {}
                    raise ValueError("MHD EQ must be loaded before HF Settings to calculate Makowski S")
                else:
                    self.HF.HFdataDict = self.HF.getHFtableData(ep=None)

        else: #if hfMode is qFile
            self.HF.HFdataDict = self.HF.getHFtableData(ep=None)

        if hfMode=='eich':
            print("lqCN = {:f}".format(self.HF.lqCN))
            print("S = {:f}".format(self.HF.S))
            print("qBG = {:f}".format(self.HF.qBG))
            print("fG = {:f}".format(self.HF.fG))
            log.info("lqEich = {:f}".format(self.HF.lqCN))
            log.info("S = {:f}".format(self.HF.S))
            log.info("qBG = {:f}".format(self.HF.qBG))
            log.info("fG = {:f}".format(self.HF.fG))
        elif hfMode=='limiter':
            print("lqCN = {:f}".format(self.HF.lqCN))
            print("lqCF = {:f}".format(self.HF.lqCF))
            print("fracCN = {:f}".format(self.HF.fracCN))
            print("fracCF = {:f}".format(self.HF.fracCF))
            log.info("lqCN = {:f}".format(self.HF.lqCN))
            log.info("lqCF = {:f}".format(self.HF.lqCF))
            log.info("fracCN = {:f}".format(self.HF.fracCN))
            log.info("fracCF = {:f}".format(self.HF.fracCF))
        elif hfMode=='multiExp':
            print("lqCN = {:f}".format(self.HF.lqCN))
            print("lqCF = {:f}".format(self.HF.lqCF))
            print("lqPN = {:f}".format(self.HF.lqPN))
            print("lqPF = {:f}".format(self.HF.lqPF))
            print("fracCN = {:f}".format(self.HF.fracCN))
            print("fracCF = {:f}".format(self.HF.fracCF))
            print("fracPN = {:f}".format(self.HF.fracPN))
            print("fracPF = {:f}".format(self.HF.fracPF))
            log.info("lqCN = {:f}".format(self.HF.lqCN))
            log.info("lqCF = {:f}".format(self.HF.lqCF))
            log.info("lqPN = {:f}".format(self.HF.lqPN))
            log.info("lqPF = {:f}".format(self.HF.lqPF))
            log.info("fracCN = {:f}".format(self.HF.fracCN))
            log.info("fracCF = {:f}".format(self.HF.fracCF))
            log.info("fracPN = {:f}".format(self.HF.fracPN))
            log.info("fracPF = {:f}".format(self.HF.fracPF))
        elif hfMode=='qFile':
            print("qFilePath = "+qFilePath)
            print("qFileTag = "+qFileTag)
            log.info("qFilePath = "+qFilePath)
            log.info("qFileTag = "+qFileTag)
        elif hfMode == 'tophat':
            print("lqCN = {:f}".format(self.HF.lqCN))
            log.info("lqCN = {:f}".format(self.HF.lqCN))
        return

    def loadHFParams(self, infile=None, tIdx=0):
        """
        function for loading HF parameters on the fly (ie in the time loop)
        """
        if infile==None:
            self.initializeHF()
        else:
            self.initializeHF(infile)
        #initialize optical HF data from input file
        self.getHFInputs(self.HF.hfMode,
                         self.HF.lqCN,
                         self.HF.lqCF,
                         self.HF.lqPN,
                         self.HF.lqPF,
                         self.HF.S,
                         self.HF.fracCN,
                         self.HF.fracCF,
                         self.HF.fracPN,
                         self.HF.fracPF,
                         self.HF.fracUI,
                         self.HF.fracUO,
                         self.HF.fracLI,
                         self.HF.fracLO,
                         self.HF.lqCNmode,
                         self.HF.lqCFmode,
                         self.HF.lqPNmode,
                         self.HF.lqPFmode,
                         self.HF.SMode,
                         self.HF.qBG,
                         self.HF.P,
                         self.HF.radFrac,
                         self.HF.fG,
                         self.HF.qFilePath,
                         self.HF.qFileTag,
                         tIdx)
        return


    def loadGYROParams(self, infile=None):
        """
        function for loading GYRO parameters on the fly (ie in the time loop)
        """
        if infile==None:
            self.initializeGYRO()
        else:
            self.initializeGYRO(infile)

        #initialize optical HF data from input file
        self.getGyroInputs(
                         self.GYRO.N_gyroSteps,
                         self.GYRO.N_gyroPhase,
                         self.GYRO.gyroTraceLength,
                         self.GYRO.ionMassAMU,
                         self.GYRO.vMode,
                         self.GYRO.gyroT_eV,
                         self.GYRO.N_vPhase,
                         self.GYRO.N_vSlice,
                         self.GYRO.ionFrac,
                         self.GYRO.gyroSources,
                         )
        return

    def getGyroInputs(self,N_gyroSteps,N_gyroPhase,gyroTraceLength,ionMassAMU,vMode,gyroT_eV,
                      N_vPhase, N_vSlice, ionFrac, gyroSources):
        """
        Sets up the gyro module
        """
        self.GYRO.N_gyroSteps = int(N_gyroSteps)
        self.GYRO.gyroTraceLength = int(gyroTraceLength)
        self.GYRO.gyroT_eV = float(gyroT_eV)
        self.GYRO.N_vSlice = int(N_vSlice)
        self.GYRO.N_vPhase = int(N_vPhase)
        self.GYRO.N_gyroPhase = int(N_gyroPhase)
        self.GYRO.N_MC = self.GYRO.N_gyroPhase*self.GYRO.N_vSlice*self.GYRO.N_vPhase
        self.GYRO.ionMassAMU = float(ionMassAMU)
        self.GYRO.vMode = vMode
        self.GYRO.ionFrac = float(ionFrac)
        #set up power source
        self.GYRO.gyroSourceTag = str(gyroSources)
        if 'allROI' in self.GYRO.gyroSourceTag:
            try:
                self.GYRO.gyroSources = self.CAD.ROIList
            except:
                print("NO CAD Loaded.  Cannot initialize ROIList.")
        else:
            if type(gyroSources) == list: #GUI mode
                self.GYRO.gyroSources = gyroSources
            else: #terminal mode
                self.GYRO.gyroSources = [x.split(":") for x in [self.GYRO.gyroSources]][0]
            #self.CAD.getGyroSources(gyroSources)
            #self.CAD.getGyroSourceMeshes()
            #self.CAD.writeMesh2file(self.CAD.gyroMeshes, self.CAD.gyroSources, path=self.CAD.STLpath)
            print("Gyro Traces Launched from these tiles:")
            log.info("Gyro Traces Launched from these tiles:")
            print(self.GYRO.gyroSources)
            log.info(self.GYRO.gyroSources)

        #toroidal step size taken from MHD object
        self.GYRO.dpinit = self.MHD.dpinit

        #set up GYRO object
        self.GYRO.setupConstants(self.GYRO.ionMassAMU)
        print('Loaded Gyro Orbit Settings')
        print('# Steps per helix period = {:f}'.format(float(N_gyroSteps)))
        print('Gyro tracing distance [degrees] = {:f}'.format(float(gyroTraceLength)))
        print('Plasma Temperature Mode = ' + vMode)
        print('Number of Monte Carlo runs per point = {:f}'.format(float(self.GYRO.N_MC)))
        print("Source of gyro orbit power = "+self.GYRO.gyroSourceTag)
        return

    def loadRADParams(self, infile=None):
        """
        function for loading RAD parameters on the fly (ie in the time loop)
        """
        if infile==None:
            self.initializeRAD()
        else:
            self.initializeRAD(infile)

        #initialize optical HF data from input file
        self.getRADInputs(
                          self.RAD.radFile,
                          self.RAD.Ntor,
                          self.RAD.Nref,
                          self.RAD.phiMin,
                          self.RAD.phiMax,
                         )
        return

    def getRADInputs(self, radFile, Ntor, Nref, phiMin, phiMax, radData=None):
        """
        Sets up the RAD module

        """
        #radData is None when running in terminal mode
        if radData != None:
            self.RAD.radFile = self.RAD.writeRadFileData(radFile, radData, self.tmpDir)
        else:
            self.RAD.radFile = radFile

        self.RAD.Ntor = int(Ntor)
        self.RAD.Nref = int(Nref)
        self.RAD.phiMin = float(phiMin)
        self.RAD.phiMax = float(phiMax)

        #read (R,Z,P) photon radiation source file (csv format)
        self.RAD.read2DSourceFile(self.RAD.radFile)

        #get phi that RZ profiles will be placed at in 3D
        self.RAD.getPhis(Ntor, phiMin, phiMax)

        #extrude 2D radiation profile to 3D profile
        self.RAD.create3DFrom2D()

        print('Number of radiation source points: {:d}'.format(self.RAD.NradPts))
        log.info('Number of radiation source points: {:d}'.format(self.RAD.NradPts))
        print("Radiation module loaded")
        log.info("Radiation module loaded")
        return


    def getFilamentInputs(self):
        """
        sets up the filament module
        """
        return


    def bfieldAtSurface(self, PFC, paraview=False):
        """
        Calculate the B field at tile surface

        """
        ctrs = PFC.centers
        R,Z,phi = tools.xyz2cyl(ctrs[:,0],ctrs[:,1],ctrs[:,2])
        #B vector field
        PFC.Bxyz = self.MHD.Bfield_pointcloud(PFC.ep, R, Z, phi)

        prefix='BfieldGlyph'
        header = "X,Y,Z,Bx,By,Bz"
        path = PFC.controlfilePath
        label = 'B [T]'
        tag = None
        if self.IO.csvMask == True:
            self.IO.writeGlyphCSV(ctrs,PFC.Bxyz,path,prefix,header,tag)
        if self.IO.vtpPCMask == True:
            self.IO.writeGlyphVTP(ctrs,PFC.Bxyz,label,prefix,path,tag)
        if self.IO.csvMask==False and self.IO.vtpPCMask == False:
            print("To write glyphs (Normal and Bfield) you must choose a PC option")
            log.info("To write glyphs (Normal and Bfield) you must choose a PC option")


        #B scalar point clouds
        #PFC.Bp, PFC.Bt, PFC.Br, PFC.Bz = self.MHD.B_pointclouds(PFC.ep, R, Z)
        #if paraview == True:
        #    self.MHD.write_B_pointclouds(ctrs,PFC.Bp,PFC.Bt,PFC.Br,PFC.Bz,PFC.controlfilePath)

        return

    def bfieldMagnitude(self, PFC):
        """
        Calculate B field magnitude point cloud for Bfield Vectors at tile surface
        """
        PFC.Bmag = np.zeros((len(PFC.Bxyz), 4))
        PFC.Bmag[:,0] = PFC.centers[:,0] # X
        PFC.Bmag[:,1] = PFC.centers[:,1] # Y
        PFC.Bmag[:,2] = PFC.centers[:,2] # Z
        PFC.Bmag[:,3] = np.sqrt(PFC.Bxyz[:,0]**2+PFC.Bxyz[:,1]**2+PFC.Bxyz[:,2]**2)
        PFC.Bsign = np.sign(PFC.ep.g['Bt0'])
        return

    def BtraceMultiple(self,data,t):
        """
        Run a MAFOT structure trace from multiple points defined in the gui
        """
        data = pd.DataFrame.from_dict(data)[list (data[0].keys())]
        data = data.rename(columns=lambda x: x.strip())
        data = data.astype({"x[mm]": float, "y[mm]": float, "z[mm]": float, "traceDirection": int, "Length[deg]":float, "stepSize[deg]":float})

        #t = int(t)
        tIdx = np.where(float(t)==self.MHD.timesteps)[0][0]
        traceDirection=data['traceDirection']
        x = data['x[mm]'] / 1000.0
        y = data['y[mm]'] / 1000.0
        z = data['z[mm]'] / 1000.0

        xyz = np.array([x,y,z]).T
        controlfile = '_structCTL.dat'
        dphi = 1.0


        if len(xyz.shape) > 1:
            R,Z,phi = tools.xyz2cyl(xyz[:,0],xyz[:,1],xyz[:,2])
        else:
            R,Z,phi = tools.xyz2cyl(xyz[0],xyz[1],xyz[2])


        Bt = self.MHD.ep[tIdx].BtFunc.ev(R,Z)
        BR = self.MHD.ep[tIdx].BRFunc.ev(R,Z)
        BZ = self.MHD.ep[tIdx].BZFunc.ev(R,Z)

        gridfile = self.MHD.shotPath + self.tsFmt.format(t) + '/struct_grid.dat'
        controlfilePath = self.MHD.shotPath + self.tsFmt.format(t) + '/'
        #structOutfile = controlfilePath + 'struct.dat'

        for i in range(len(xyz)):
            self.MHD.ittStruct = data['Length[deg]'][i] / data['stepSize[deg]'][i]
            self.MHD.dpinit = data['stepSize[deg]'][i]
            self.MHD.writeControlFile(controlfile, t, data['traceDirection'][i], mode='struct')
            self.MHD.writeMAFOTpointfile(xyz[i,:],gridfile)
            self.MHD.getFieldpath(dphi, gridfile, controlfilePath, controlfile, paraview_mask=True, tag='pt{:03d}'.format(i))
            #os.remove(structOutfile)
        return


    def Btrace(self,x,y,z,t,direction,traceDeg,dpinit,tag=None):
        """
        Run a MAFOT structure trace from a point defined in the gui

        assumes xyz is in meters
        """
#        idx = np.where(t==self.MHD.timesteps)[0][0]
#        ep = self.MHD.ep[idx]
        t = int(t)
        direction=int(direction)
        x = float(x)
        y = float(y)
        z = float(z)

        xyz = np.array([x,y,z])
        controlfile = '_structCTL.dat'
        dphi = 1.0

        self.MHD.ittStruct = float(traceDeg)
        gridfile = self.MHD.shotPath + self.tsFmt.format(t) + '/struct_grid.dat'
        controlfilePath = self.MHD.shotPath + self.tsFmt.format(t) + '/'

        self.MHD.ittStruct = traceDeg / dpinit
        self.MHD.dpinit = dpinit
        self.MHD.writeControlFile(controlfile, t, direction, mode='struct')
        self.MHD.writeMAFOTpointfile(xyz,gridfile)
        self.MHD.getFieldpath(dphi, gridfile, controlfilePath, controlfile, paraview_mask=True, tag=tag)
        return

    def gyroTrace(self,x,y,z,t,gPhase,vPhase,gyroTraceLength,dpinit,N_helix,traceDirection,gyroT_eV,tag=None):
        """
        performs a single gyro orbit trace

        (x,y,z) are locations where we launch trace from
        gyroPhase is initial phase angle of orbit in degrees
        gyroTraceLength is the number of degrees we will trace for
        N_gyroSteps is the number of discrete lines we approximate helical path by
        """
        print("\n========Gyro Trace Initialized========")
        #get bField trace from this point
        self.Btrace(x,y,z,t,traceDirection,gyroTraceLength,dpinit,tag)
        #read bField trace csv output

        structOutfile = self.MHD.shotPath + self.tsFmt.format(t) + '/struct.dat'
        controlfilePath = self.MHD.shotPath + self.tsFmt.format(t) + '/'

        BtraceXYZ = tools.readStructOutput(structOutfile) #[m]
        #Setup gyro orbit trace constants and velocities
        self.GYRO.setupConstants()
        v = self.GYRO.temp2thermalVelocity(float(gyroT_eV))
        vPerp = v*np.cos(np.radians(vPhase))
        vParallel = v*np.sin(np.radians(vPhase))
        # Evaluate B
        R,Z,phi = tools.xyz2cyl(float(x),float(y),float(z))#mm => m
        tIdx = np.where(float(t)==self.MHD.timesteps)[0][0]
        ep = self.MHD.ep[tIdx]
        Bt = ep.BtFunc.ev(R,Z)
        BR = ep.BRFunc.ev(R,Z)
        BZ = ep.BZFunc.ev(R,Z)
        B = np.sqrt(BR**2 + Bt**2 + BZ**2)
        Bsign = np.sign(ep.g['Bt0'])
        #Calculate frequencies and gyro radius
        self.GYRO.setupFreqs(B*Bsign)
        self.GYRO.setupRadius(vPerp)
        #trace helix and save to CSV and VTK formats
        self.GYRO.singleGyroTrace(vPerp,vParallel,float(gPhase),float(N_helix),BtraceXYZ,controlfilePath,
                                  self.GYRO.TGyro[0],self.GYRO.rGyro[0],self.GYRO.omegaGyro[0],tag=tag)
        print("Perpendicular velocity of {:f} m/s".format(float(vPerp)))
        print("Parallel velocity of {:f} m/s".format(float(vParallel)))
        print("B magnitude = {:f}".format(B))
        return

    def gyroTraceMultiple(self,data,t):
        """
        Run a MAFOT structure trace from multiple points defined in the gui,
        then calculate helical trajectory around trace
        """
        data = pd.DataFrame.from_dict(data)[list (data[0].keys())]
        data = data.rename(columns=lambda x: x.strip())
        data = data.astype({"x[mm]": float, "y[mm]": float, "z[mm]": float,
                            "T[eV]":float,"gPhase[deg]":int,"vPhase[deg]":int,
                            "N_helix":int, "traceDirection": int,
                            "Length[deg]":float, "stepSize[deg]":float})

        t = int(t)
        tIdx = np.where(float(t)==self.MHD.timesteps)[0][0]

        traceDirection=data['traceDirection']
        dpinit = data['stepSize[deg]']
        x = data['x[mm]'] / 1000.0
        y = data['y[mm]'] / 1000.0
        z = data['z[mm]'] / 1000.0
        gPhase = data['gPhase[deg]']
        vPhase = data['vPhase[deg]']
        gyroT_eV = data['T[eV]']
        N_helix = data['N_helix']
        gyroTraceLength = data['Length[deg]']

        xyz = np.array([x,y,z]).T
        controlfile = '_structCTL.dat'
        dphi = 1.0

        if len(xyz.shape) > 1:
            R,Z,phi = tools.xyz2cyl(xyz[:,0],xyz[:,1],xyz[:,2])
            Ntraces = len(xyz)
        else:
            R,Z,phi = tools.xyz2cyl(xyz[0],xyz[1],xyz[2])
            Ntraces = 1

        controlfilePath = self.MHD.shotPath + self.tsFmt.format(t) + '/'
        structOutfile = controlfilePath + 'struct.dat'

        for i in range(Ntraces):
            self.gyroTrace(x[i],y[i],z[i],t,gPhase[i],vPhase[i],gyroTraceLength[i],
                           dpinit[i],N_helix[i],traceDirection[i],gyroT_eV[i],
                           tag='pt{:03d}'.format(i))
            os.remove(structOutfile)
        return

    def NormPC(self, PFC):
        """
        create a normal vector point cloud for mesh centers on tile surface
        """
        prefix='NormGlyph'
        header = "X,Y,Z,Nx,Ny,Nz"
        path = PFC.controlfilePath
        tag = None
        label = 'N'
        if self.IO.csvMask == True:
            self.IO.writeGlyphCSV(PFC.centers,PFC.norms,path,prefix,header,tag)
        if self.IO.vtpPCMask == True:
            self.IO.writeGlyphVTP(PFC.centers,PFC.norms,label,prefix,path,tag)
        return

    def shadowPC(self, PFC):
        """
        create a pointcloud for mesh center locations where 1=shadowed, 0=not shadowed
        """
        prefix = 'shadowMask'
        label = 'shadowMask'
        path = PFC.controlfilePath
        tag = None
        if self.IO.csvMask == True:
            self.IO.writePointCloudCSV(PFC.centers,PFC.shadowed_mask,path,label,tag,prefix)
        if self.IO.vtpPCMask == True:
            self.IO.writePointCloudVTP(PFC.centers,PFC.shadowed_mask,label,prefix,path,tag)
        if self.IO.vtpMeshMask == True:
            self.IO.writeMeshVTP(PFC.mesh, PFC.shadowed_mask, label, prefix, path, tag)
        return


    def powerDirPC(self, PFC):
        """
        create a pointcloud for mesh center locations for power direction
        """
        prefix = 'powerDir'
        label = 'powerDir'
        path = PFC.controlfilePath
        tag = None
        if self.IO.csvMask == True:
            self.IO.writePointCloudCSV(PFC.centers,PFC.powerDir,path,label,tag,prefix)
        if self.IO.vtpPCMask == True:
            self.IO.writePointCloudVTP(PFC.centers,PFC.powerDir,label,prefix,path,tag)
        if self.IO.vtpMeshMask == True:
            self.IO.writeMeshVTP(PFC.mesh, PFC.powerDir, label, prefix, path, tag)
        return

    def bdotnPC(self, PFC):
        """
        makes a cos(alpha) point cloud:b_hat dot n_hat
        where b_hat is normalized magnetic field vector and n_hat is mesh surface
        normal vector
        """
        self.HF.HFincidentAngle(PFC,self.MHD)
        prefix = 'bdotn'
        label = '$\hat{b} \cdot \hat{n}$'
        path = PFC.controlfilePath
        tag = None
        if self.IO.csvMask == True:
            self.IO.writePointCloudCSV(PFC.centers,PFC.bdotn,path,label,tag,prefix)
        if self.IO.vtpPCMask == True:
            self.IO.writePointCloudVTP(PFC.centers,PFC.bdotn,label,prefix,path,tag)
        if self.IO.vtpMeshMask == True:
            self.IO.writeMeshVTP(PFC.mesh, PFC.bdotn, label, prefix, path, tag)
        return


    def initializeHF(self, infile=None):
        """
        Initialize heat flux variables
        """
        print("-"*70)
        print("Heat flux parameters read from file")
        log.info("Heat flux parameters read from file")
        #Initialize HF Object
        if infile == None:
            tools.initializeInput(self.HF, infile=self.infile)
        else:
            tools.initializeInput(self.HF, infile=infile)
        return

    def initializeGYRO(self, infile=None):
        """
        Initialize gyro orbit heat flux variables
        """
        print("-"*70)
        print("Gyro orbit parameters read from file")
        log.info("Gyro orbit parameters read from file")
        #Initialize HF Object
        if infile == None:
            tools.initializeInput(self.GYRO, infile=self.infile)
        else:
            tools.initializeInput(self.GYRO, infile=infile)
        return

    def initializeRAD(self, infile=None):
        """
        Initialize radiated power heat flux variables
        """
        print("-"*70)
        print("Radiated power parameters read from file")
        log.info("Radiated power parameters read from file")
        #Initialize RAD Object
        if infile == None:
            tools.initializeInput(self.RAD, infile=self.infile)
        else:
            tools.initializeInput(self.RAD, infile=infile)
        return

    def initializeFIL(self, infile=None):
        """
        Initialize filament heat flux variables
        """
        print("-"*70)
        print("Filament power parameters read from file")
        log.info("Filament power parameters read from file")
        #Initialize FIL Object
        if infile == None:
            tools.initializeInput(self.FIL, infile=self.infile)
        else:
            tools.initializeInput(self.FIL, infile=infile)
        return


    def runHEAT(self, runList):
        """
        Run a HEAT calculation.  This is called from gui/tui by user.
        Creates point clouds at each mesh center of PFC objects in CAD ROI

        Steps forward in time, and then solves everything for each PFC at that
        timestep

        runList options are:
        B               Bfield glyphs
        psiN            normalized psi 
        pwrDir          power direction 
        norm            normal glyphs
        bdotn           bdotn
        hfOpt           optical heat flux 
        hfGyro          gyro orbit heat flux 
        hfRad           photon radiation heat flux
        hfFil           filament heat flux
        """
        print('\n')
        print("-"*70)
        print("HEAT RUN INITIALIZED")
        log.info("HEAT RUN INITIALIZED")
        t0 = time.time()

        #make sure that something in runList can be run in this function, else return
        allowedOptions = ['hfOpt', 'pwrDir', 'bdotn', 'B', 'psiN', 'norm', 'hfGyro', 'hfRad', 'hfFil']
        if len([i for i in runList if i in allowedOptions]) < 1:
            print("No HEAT runList option to run.  Breaking out of engineClass runHEAT loop.")
            log.info("No HEAT runList option to run.  Breaking out of engineClass runHEAT loop.")
            return
        else:
            self.runList = runList


        #paraview movie dir
        PVdir = self.MHD.shotPath + "paraview/"
        tools.makeDir(PVdir, clobberFlag=True, mode=self.chmod, UID=self.UID, GID=self.GID)

        #=========================
        # ===== Steady State =====    
        #=========================

        #set up variables for power balance calculation
        powerTesselate = np.zeros((len(self.MHD.timesteps)))
        powerTrue = np.zeros((len(self.MHD.timesteps)))
        powerByTile = np.zeros((len(self.PFCs)))
        divCodes = []
        #set up electron frac if not in gyro mode
        if 'hfGyro' not in runList:
            self.HF.elecFrac = 1.0
        else:
            self.HF.elecFrac = 1.0 - self.GYRO.ionFrac

        #list of dictionaries for time varying inputs
        self.inputDicts = []

        # Time Loop 1: HF, bdotn, B, psi, Norms
        for tIdx,t in enumerate(self.MHD.timesteps):
            print('\n')
            print("-"*80)
            log.info("-"*80)
            print("Timestep: "+self.tsFmt.format(t))
            log.info("Timestep: "+self.tsFmt.format(t))
            print("-"*80)
            log.info("-"*80)
            #if user supplied multiple input files in TUI, parse at each timestep
            #note that if running openfoam, only the last timestep's input file
            #will be used for the openFOAM settings.
            if self.inputFileList is not None:
                print("Received a list of input files.")
                log.info("Received a list of input files.")
                self.inputDicts.append(self.loadInputs(inFile=self.inputFileList[tIdx]))
            else:
                self.inputDicts.append(self.getCurrentInputs())
                
            # 3Dplasma general setup
            if self.plasma3D.plasma3Dmask:
                gFile = self.MHD.shotPath + self.tsFmt.format(t) + '/' + self.MHD.gFiles[tIdx]
                self.plasma3D.initializePlasma3D(self.MHD.shot, t, gFile, self.MHD.tmpDir[0:-1])   # remove / at the end of paths   Also: this no longer reads the input file. This is now done by self.loadInputs
                self.plasma3D.setBoundaryBox(self.MHD, self.CAD)
                self.hf3D.initializeHF3D(self.MHD.tmpDir[0:-1])     # this no longer reads the input file. This is now done by self.loadInputs
                self.plasma3D.print_settings()
                self.hf3D.print_settings()
            
            # Loop through all PFCs
            for PFC in self.PFCs:
                if t not in PFC.timesteps:
                    pass
                else:
                    #set up file directory structure
                    PFC.controlfile = '_lamCTL.dat'
                    PFC.controlfileStruct = '_struct_CTL.dat'
                    PFC.controlfilePath = self.MHD.shotPath + self.tsFmt.format(t) +'/'+PFC.name+'/'
                    PFC.gridfile = PFC.controlfilePath + 'grid.dat'
                    PFC.gridfileStruct = PFC.controlfilePath + 'struct_grid.dat'
                    PFC.outputFile = PFC.controlfilePath + 'lam.dat'
                    PFC.structOutfile = PFC.controlfilePath + 'struct.dat'
                    #set up time and equilibrium
                    PFC.t = t
                    PFC.ep = PFC.EPs[tIdx]
                    PFC.shadowed_mask = PFC.shadowMasks[tIdx]

                    #bfield info for this timestep
                    r,z,phi = tools.xyz2cyl(PFC.centers[:,0],PFC.centers[:,1],PFC.centers[:,2])
                    PFC.BNorms = self.MHD.Bfield_pointcloud(PFC.ep, r, z, phi, powerDir=None, normal=True)
                    PFC.bdotn = np.multiply(PFC.norms, PFC.BNorms).sum(1)
                    PFC.powerDir = np.sign(PFC.bdotn)*np.sign(PFC.ep.g['Bt0'])*-1.0
                    #powerDir can also be calculated using dot product of phi
                    #PFC.bdotphi = np.multiply(PFC.BNorms, PFC.phiVec).sum(1)
                    #PFC.powerDir = np.sign(PFC.bdotn)*np.sign(PFC.bdotphi)*-1.0
                    
                    print('\n')
                    print("*"*80)
                    print('PFC Name: '+ PFC.name+', timestep: '+self.tsFmt.format(t))
                    print("*"*80)
                    print('\n')
                    log.info('\n')
                    log.info("*"*80)
                    log.info('PFC Name: '+ PFC.name+', timestep: '+self.tsFmt.format(t))
                    log.info("*"*80)
                    log.info('\n')
                    
                    # 3Dplasma PFC specific setup
                    if self.plasma3D.plasma3Dmask:
                        self.plasma3D.updatePFCdata(PFC.controlfilePath[0:-1])  # remove / at the end of paths
                        self.hf3D.updatePFCdata(PFC.ep, PFC.controlfilePath[0:-1])
                    
<<<<<<< HEAD
=======
                    #3Dplasma setup
                    if self.MHD.plasma3Dmask == 1:
                        gFile = self.MHD.shotPath + self.tsFmt.format(t) + '/' + self.MHD.gFiles[tIdx]
                        self.plasma3D.initializePlasma3D(self.MHD.shot, t, gFile, self.inputFileList[tIdx], PFC.controlfilePath[0:-1], self.MHD.tmpDir[0:-1])   # remove / at the end of paths
                        self.plasma3D.setBoundaryBox(self.MHD, self.CAD)
                        self.hf3D.initializeHF3D(PFC.ep, self.inputFileList[tIdx], PFC.controlfilePath[0:-1], self.MHD.tmpDir[0:-1])
                        self.plasma3D.print_settings()
                        self.hf3D.print_settings()
>>>>>>> f6b7d74b
                    if 'hfOpt' in runList:
                        #load HF settings for this timestep if applicable (terminal mode)
                        try:
                            self.loadHFParams(infile=self.inputFileList[tIdx], tIdx=tIdx)
                        except Exception as e:
                            print("Could not load HF parameters.  Expected for GUI.  Check error message:")
                            print(e)
                        #check if this timestep contains an MHD EQ we already traced
                        repeatIdx = self.MHD.check4repeatedEQ(PFC.ep, PFC.EPs[:tIdx])
                        #if the inputs are different, flag it to prevent copying
                        #shadowMask of repeatIdx
                        self.newInputsFlag = True
                        if repeatIdx != None:
                            if self.inputDicts[-1] == self.inputDicts[repeatIdx]:
                                self.newInputsFlag = False

                        #get the optical heat flux
                        if self.HF.qFileTag is None:
                            self.HF_PFC(PFC, repeatIdx, PFC.tag)
                        else:
                            #try to read HF from file
                            val = self.HF.readqFile(PFC, t)
                            #read from file failed, run regular q calculation
                            if val == -1:
                                self.HF_PFC(PFC, repeatIdx, PFC.tag)

                        PFC.shadowMasks[tIdx] = PFC.shadowed_mask
                        PFC.powerSumOptical[tIdx] = self.HF.power_sum_mesh(PFC, mode='optical')

                        print('\nMaximum optical heat load on tile: {:f}'.format(max(PFC.qDiv)))
                        print('Theoretical optical power to this divertor: {:f}'.format(self.HF.Psol*PFC.powerFrac*self.HF.elecFrac))
                        print('Tessellated divertor power to this PFC = {:f}'.format(PFC.powerSumOptical[tIdx]))
                        log.info('\nMaximum heat load on tile: {:f}'.format(max(PFC.qDiv)))
                        log.info('Theoretical optical power to this divertor: {:f}'.format(self.HF.Psol*PFC.powerFrac*self.HF.elecFrac))
                        log.info('Tessellated Total Power = {:f}'.format(PFC.powerSumOptical[tIdx]))
                        print("Optical Calculation Time Elapsed: {:f}".format(time.time() - t0))
                        log.info("Optical Calculation Time Elapsed: {:f}\n".format(time.time() - t0))
                        powerTesselate[tIdx] += PFC.powerSumOptical[tIdx]
                        #Add ground truth power for all the PFCs, but not if we
                        #already counted this divertor
                        if PFC.DivCode not in divCodes:
                            powerTrue[tIdx] += self.HF.Psol*PFC.powerFrac
                        divCodes.append(PFC.DivCode)
                          

                    if 'hfRad' in runList:
                        #load RAD settings for this timestep if applicable (terminal mode)
                        try:
                            self.loadRADParams(infile=self.inputFileList[tIdx])
                        except Exception as e:
                            print("Could not load RAD parameters.  Expected for GUI.  Check error message:")
                            print(e)
                        #calculate the radiated power on the PFC mesh
                        self.radPower(PFC)
                        #save output files
                        self.radPowerOutput(PFC)
                        PFC.powerSumRad[tIdx] = np.sum(PFC.Prad)
                        PFC.powerHullRad[tIdx] = np.sum(PFC.hullPower)
                        print('\nSummation radiated power to this PFC = {:0.10f}'.format(PFC.powerSumRad[tIdx]))
                        print('Convex hull radiated power to this PFC = {:0.10f}'.format(PFC.powerHullRad[tIdx]))
                        print('Percent difference between radiation summation and hull = {:0.4f}%\n'.format(np.abs(PFC.powerSumRad[tIdx]/PFC.powerHullRad[tIdx]-1.0)*100.0))
                        log.info('\nSummation radiated power to this PFC = {:0.10f}'.format(PFC.powerSumRad[tIdx]))
                        log.info('Convex hull radiated power to this PFC = {:0.10f}'.format(PFC.powerHullRad[tIdx]))
                        log.info('Percent difference between radiation summation and hull = {:0.4f}%\n'.format(np.abs(PFC.powerSumRad[tIdx]/PFC.powerHullRad[tIdx]-1.0)*100.0))

                    if 'B' in runList:
                        print('Writing Bfield Glyphs')
                        self.bfieldAtSurface(PFC,paraview=True)
                    if 'psiN' in runList:
                        self.psiPC(PFC)
                    if 'norm' in runList:
                        self.NormPC(PFC)
                    if 'pwrDir' in runList:
                        self.powerDirPC(PFC)
                    if 'bdotn' in runList:
                        self.bdotnPC(PFC)

            totalPowPow = 0
            totalPowPowCirc = 0
            for PFC in self.PFCs:
                if 'hfOpt' in runList:
                    print("\n=== Final PFC tallies: Optical ===")
                    tmpPow = self.HF.power_sum_mesh(PFC, scale2circ=False, verbose=False)
                    tmpPowCirc = self.HF.power_sum_mesh(PFC, scale2circ=True, verbose=False)
                    totalPowPow += tmpPow
                    totalPowPowCirc += tmpPowCirc
                    print(PFC.name + ":\t{:.6f}".format(tmpPow))
                    log.info(PFC.name + ":\t{:.6f}".format(tmpPow))
                    print("PFC array sum: {:.6f}".format(totalPowPow))
                    log.info("PFC array sum: {:.6f}".format(totalPowPow))
                    print("scale2circ sum:\t{:.6f}".format(totalPowPowCirc))
                    log.info("scale2circ sum:\t{:.6f}".format(totalPowPowCirc))
                if 'hfRad' in runList:
                    print("=== Final PFC tallies: Photon radiation ===")
                    try:
                        print(PFC.name + ":\t{:.6f}".format(np.sum(PFC.Prad)))
                        log.info(PFC.name + ":\t{:.6f}".format(np.sum(PFC.Prad)))
                    except:
                        print("No radiated power available")
                        log.info("No radiated power available")

            if 'hfGyro' in runList:
                print("\n===+++ GYRO ORBIT CALCULATION +++===")
                log.info("\n===+++ GYRO ORBIT CALCULATION +++===")
                tGyro = time.time()
                #load GYRO settings for this timestep if applicable (terminal mode)
                try:
                    self.loadGYROParams(infile=self.inputFileList[tIdx])
                except:
                    print('Could not load gyro-orbit parameters.  Expected for GUI.')
                    pass

                self.getGyroMeshes()

                #generate index maps
                self.prepareGyroMaps(tIdx)
                countGyroSources=0
                for PFC in self.PFCs:
                    PFC.powerSumGyro = np.zeros((len(self.MHD.timesteps)))
                    if t not in PFC.timesteps:
                        pass
                    else:
                        if PFC.name in self.GYRO.gyroSources:
                            countGyroSources+=1
                            print("\n------PFC: "+PFC.name+"------")
                            self.gyroOrbitIntersects(PFC)

                if countGyroSources == 0:
                    print("\nYOU DO NOT HAVE ANY GYRO ORBIT SOURCE CAD DEFINED!")
                    print("Cannot complete gyro-orbit calculation.  You must")
                    print("properly define gyro sources in input file and in")
                    print("PFC file.  Exiting...")
                    return

                #redistribute ion optical power and build intersectRecord
                self.gyroOrbitHF()
                #path for this timestep
                tPath = self.MHD.shotPath + self.tsFmt.format(t) + '/'
                #write intersectRecord to CSV file
                self.intersectRecordCSV(tPath)

                #contribute to the tallies
                for PFC in self.PFCs:
                    if t not in PFC.timesteps:
                        pass
                    else:
                        Psum = self.HF.power_sum_mesh(PFC, mode='gyro', scale2circ=True)
                        PFC.powerSumGyro[tIdx] += Psum
                        powerTesselate[tIdx] += Psum
                        print(PFC.name + ' tessellated Gyro Power = {:f}'.format(Psum))
                        print('Theoretical gyro power to this divertor: {:f}'.format(self.HF.Psol*PFC.powerFrac*self.GYRO.ionFrac))
                        print('Gyro Tessellated Power = {:f}'.format(np.sum(PFC.powerSumGyro)))
                        print('Escaped Gyro Power = {:f}'.format(self.GYRO.gyroNanPower))
                        print("Gyro orbit calculation took: {:f} [s]\n".format(time.time() - tGyro))


                #print some stats to terminal after all runs completed
                print("\n=== Final PFC Tallies: Gyro ===")
                log.info("\n=== Final PFC Tallies: Gyro ===")
                totalPowPow = 0
                for PFC in self.PFCs:
                    if t not in PFC.timesteps:
                        pass
                    else:
                        tmpPow = self.HF.power_sum_mesh(PFC, mode='gyro', scale2circ=False, verbose=False)
                        totalPowPow += tmpPow
                        print(PFC.name + ":\t{:.6f}".format(tmpPow))
                        log.info(PFC.name + ":\t{:.6f}".format(tmpPow))
                        print("PFC array sum: {:.6f}".format(totalPowPow))
                        log.info("PFC array sum: {:.6f}".format(totalPowPow))
                        print("PFC Max HF: {:.6f}".format(max(PFC.qGyro)))
                        log.info("PFC Max HF: {:.6f}".format(max(PFC.qGyro)))
                print("=== Final PFC Tallies: Optical ===")
                log.info("=== Final PFC Tallies: Optical ===")
                totalPowPow = 0
                for PFC in self.PFCs:
                    if t not in PFC.timesteps:
                        pass
                    else:
                        tmpPow = self.HF.power_sum_mesh(PFC, scale2circ=False, verbose=False)
                        totalPowPow += tmpPow
                        print(PFC.name + ":\t{:.6f}".format(tmpPow))
                        log.info(PFC.name + ":\t{:.6f}".format(tmpPow))
                        print("PFC array sum: {:.6f}".format(totalPowPow))
                        log.info("PFC array sum: {:.6f}".format(totalPowPow))
                if 'hfRad' in runList:
                    print("=== Final PFC Tallies: Photon Radiation ===")
                    log.info("=== Final PFC Tallies: Photon Radiation ===")
                    totalPowPow = 0
                    for PFC in self.PFCs:
                        if t not in PFC.timesteps:
                            pass
                        else:
                            tmpPow = self.HF.power_sum_mesh(PFC, mode='rad', scale2circ=False, verbose=False)
                            totalPowPow += tmpPow
                            print(PFC.name + ":\t{:.6f}".format(tmpPow))
                            log.info(PFC.name + ":\t{:.6f}".format(tmpPow))
                            print("PFC array sum: {:.6f}".format(totalPowPow))
                            log.info("PFC array sum: {:.6f}".format(totalPowPow))

            print("Completed all steady state heat flux calculations\n")
            log.info("Completed all steady state heat flux calculations\n")

            #generating allSources heat fluxes
            if ('hfGyro' in runList) or ('hfOpt' in runList) or ('hfRad' in runList):
                #set up time and equilibrium
                PFC.t = t
                for PFC in self.PFCs:
                    if t not in PFC.timesteps:
                        pass
                    else:
                        print("Creating allSources CSV files")
                        q = np.zeros((len(PFC.centers)))
                        if 'hfOpt' in runList:
                            q += PFC.qDiv
                        if 'hfGyro' in runList:
                            q += PFC.qGyro
                        if 'hfRad' in runList:
                            q += PFC.qRad
                        #write hf files
                        prefix = 'HF_allSources'
                        label = '$MW/m^2$'
                        path = PFC.controlfilePath
                        if self.IO.csvMask == True:
                            self.IO.writePointCloudCSV(PFC.centers,q,path,label,PFC.tag,prefix)
                        if self.IO.vtpPCMask == True:
                            self.IO.writePointCloudVTP(PFC.centers,q,label,prefix,path,PFC.tag)
                        if self.IO.vtpMeshMask == True:
                            self.IO.writeMeshVTP(PFC.mesh, q, label, prefix, path, PFC.tag)


        # Time Loop: postprocessing for steady state heat loads
        for tIdx,t in enumerate(self.MHD.timesteps):
            #path for this timestep
            tPath = self.MHD.shotPath + self.tsFmt.format(t) + '/'
            #merge multiple pointclouds into one single pointcloud for visualization
            self.combinePFCpointcloud(runList, tPath, tIdx)
            #copy each timestep's composite point clouds to central location for
            #paraview postprocessing (movies)
            if self.IO.csvMask == True:
                self.combineTimeSteps(runList, t)

        #copy HEAT logfile to shotpath
<<<<<<< HEAD
        #shutil.copyfile(self.logFile, self.MHD.shotPath+'HEATlog.txt')			#AW: this is a strange place for this command, runHEAT is not complete yet. The same call is already in terminalUI, just after runHEAT is complete
=======
        shutil.copyfile(self.logFile, self.MHD.shotPath+'HEATlog.txt')
>>>>>>> f6b7d74b

        #set tree permissions
        tools.recursivePermissions(self.MHD.shotPath, self.UID, self.GID, self.chmod)



        #=========================
        # ===== Transients =======
        #=========================
        #transient filament heat flux calculation
        if 'hfFil' in runList:
            filDict = self.FIL.filData.to_dict()

            #build filament meshes
            self.getFilMeshes()

            #loop thru ROI PFCs initializing filament HF matrix
            for PFC in self.PFCs:
                #initialize all self.timesteps, even if not in PFC.timesteps
                PFC.qFil = np.zeros((len(PFC.centers), len(self.timesteps)))
                PFC.Edep = np.zeros((len(PFC.centers), len(self.timesteps)))
                PFC.ptclDep = np.zeros((len(PFC.centers), len(self.timesteps)))
                PFC.filTimesteps = self.timesteps



            #loop through each filament
            for idx,ts in enumerate(self.FIL.tsFil):
                print('\n')
                print("-"*80)
                log.info("-"*80)

                id = filDict['id'][idx]
                N_src_t = filDict['N_src_t'][idx]

                print("Filament ID: "+id)
                log.info("Filament ID: "+id)
                print("-"*80)
                log.info("-"*80)

                EtotROI = 0.0
                pTotROI = 0.0
                EtotAll = 0.0
                pTotAll = 0.0

                #get the steady state timestep that precedes this transient timestep
                both = np.intersect1d(ts, self.MHD.timesteps)
                epIdx = np.where( np.min(both)==self.MHD.timesteps )[0][0]
                self.FIL.initializeFilamentFromDict(filDict, idx, self.MHD.ep[epIdx])
                self.FIL.ts = ts


                #loop through source timesteps for this filament
                tCount = 0
                for tIdx,t in enumerate(ts):
                    print('\n')
                    print("-"*30)
                    print("Filament Timestep: "+self.tsFmt.format(t))
                    log.info("\nFilament Timestep: "+self.tsFmt.format(t))

                    #set up file directory structure
                    timeDir = self.MHD.shotPath + self.tsFmt.format(t) + '/'  
                    self.FIL = self.MHD.setupMAFOTdirectory(timeDir, self.FIL)

                    if tIdx == 0:                       
                        #trace magnetic field at filament center at t0
                        Btrace = self.FIL.filamentCtrBtrace(self.MHD, t)

                    #build source for this timestep
                    if tCount < N_src_t:
                        self.getFilamentSource(t, id, Btrace, tIdx)
                    #else:
                    #    break

                    #trace macroparticles from source at this timestep
                    if tIdx < self.FIL.N_src_t:
                        self.FIL.tEQ = ts[0]
                        self.FIL.traceFilamentParticles(self.MHD, ts, tIdx)
                        #loop thru ROI PFCs, mapping power to targets
                        for PFC in self.PFCs:
                            if t not in PFC.timesteps:
                                pass
                            else:
                                print("*"*20)
                                print('PFC Name: '+ PFC.name+', timestep: '+self.tsFmt.format(t))
                                log.info("*"*20)
                                log.info('PFC Name: '+ PFC.name+', timestep: '+self.tsFmt.format(t))

                                pfcDir = self.MHD.shotPath + self.tsFmt.format(t) +'/'+PFC.name+'/'
                                tools.makeDir(pfcDir, clobberFlag=False)
                                self.HF.filamentHeatFlux(self.FIL, PFC, ts, tIdx)
                                self.HF.filamentParticleFlux(self.FIL, PFC, ts, tIdx)
                                pTotROI += np.sum(PFC.ptclDep)
                                EtotROI += np.sum(PFC.Edep)

                        #energy balance calculation
                        energy, particles = self.filDepositedEnergyParticles(tIdx)
                        EtotAll += energy
                        pTotAll += particles

                        print("Generating trace output")
                        log.info("Generating trace output")
                        self.filamentTraceOutput(id,t,tIdx)

                    else:
                        print("No more source timesteps to trace.  Breaking loop.")
                        log.info("No more source timesteps to trace.  Breaking loop.")
                        break

                    tCount += 1


                #print energy balance stats
                print("\n\nTotal Energy Deposited on ROI PFCs: {:f}".format(EtotROI))
                print("Total Energy Deposited on All PFCs: {:f}".format(EtotAll))
                print("Theoretical total energy: {:f}".format(self.FIL.E0))
                print("Energy balance: {:0.3f}%".format(EtotAll / self.FIL.E0 * 100.0))
                log.info("\n\nTotal Energy Deposited on ROI PFCs: {:f}".format(EtotROI))
                log.info("Total Energy Deposited on All PFCs: {:f}".format(EtotAll))
                log.info("Theoretical total energy: {:f}".format(self.FIL.E0))
                log.info("Energy balance: {:0.3f}%".format(EtotAll / self.FIL.E0 * 100.0))

                #print particle balance stats
                Nptcls = self.FIL.N_b*self.FIL.N_r*self.FIL.N_p*self.FIL.N_vS
                print("N Particles Deposited on All PFCs: {:f}".format(np.sum(pTotAll)))
                print("Theoretical N particles: {:f}".format(Nptcls))
                print("Particle balance: {:0.3f}%\n".format(pTotAll / Nptcls * 100.0))
                log.info("N Particles Deposited on All PFCs: {:f}".format(np.sum(pTotAll)))
                log.info("Theoretical N particles: {:f}".format(Nptcls))
                log.info("Particle balance: {:0.3f}%\n".format(pTotAll / Nptcls * 100.0))


                #copy heat fluxes to the paraview movie directory
                print("Copying HF to PV movieDir")
                log.info("Copying HF to PV movieDir")
                self.saveFilamentHFOutput(ts, id)
                self.saveFilamentParticleOutput(ts, id)


            #copy filament sources at this timestep to the paraview movie directory
            print("\nBuilding paraview movie directory...can take some time")
            for i,ts in enumerate(self.FIL.tsFil):
                id = filDict['id'][i]
                N_src_t = filDict['N_src_t'][i]
                tCount = 0
                for t in ts:
                    if tCount < N_src_t: 
                        oldPath = self.MHD.shotPath + self.tsFmt.format(t) + '/paraview/'
                        newPath = self.MHD.shotPath + '/paraview/'
                        name = 'filamentSource_'+id+'_' + self.tsFmt.format(t)
                        self.combineFilTimesteps(name, oldPath, newPath)
                    tCount +=1

            
        print("Total Time Elapsed: {:f}".format(time.time() - t0))
        log.info("Total Time Elapsed: {:f}".format(time.time() - t0))
        print("\nCompleted HEAT run\n")
        log.info("\nCompleted HEAT run\n")

        #make a sound when complete
#        os.system('spd-say -t female2 "HEAT run complete"')

        #end of runHEAT
        return


    #==========================================================
    #      runHEAT helper functions
    #==========================================================

    #--- Filaments ---

    def filDepositedEnergyParticles(self, tIdx:int):
        """
        loops through intersectRecord and calculates the sum of all deposited energy
        and particles on any PFC, including PFCs outside of the ROI
        """
        density = self.FIL.density[:,:,:,tIdx].reshape(self.FIL.N_b*self.FIL.N_r*self.FIL.N_p)

        energy = np.zeros(density.shape)
        ptcls = 0.0
        for i in range(self.FIL.N_vS):
            hits = np.any(~np.isnan(self.FIL.intersectRecord[i,:,:]), axis=1)
            #ptcls +=  density * self.FIL.velocityFracs[:,i] * hits
            #energy += density * self.FIL.energyFracs[:,i] * hits
            #energy += E * self.FIL.velocityFracs[:,i] * hits
            #ptcls += np.sum(hits)

            ptcls += np.sum(hits)
            energy += self.FIL.E0 * density * self.FIL.energyFracs[:,i] * hits
            
        return np.sum(energy), ptcls

    def getFilamentSource(self, t:float, id:str, Btrace:np.ndarray, tIdx: int):
        """
        generates a filament source object along a flux coordinate grid
        saves output in csv and vtp point cloud formats

        only creates N_src_t sources
        """
        #set up time and equilibrium
        self.FIL.createSource(t, Btrace)
        self.filamentSourceOutput(id, t, tIdx)
        return


    def filamentSourceOutput(self,id: str, t: float, tIdx: int):
        """
        saves filament source profile
        """

        #save filament data to file
        tag = self.tsFmt.format(t)
        prefix = 'filamentSource_'+id
        label = 'Filament Source'
        xyzData = self.FIL.xyzPts.reshape(self.FIL.N_b*self.FIL.N_r*self.FIL.N_p, 3)
        scalarData = self.FIL.density[:,:,:,tIdx].reshape(self.FIL.N_b*self.FIL.N_r*self.FIL.N_p)
        path = self.FIL.controlfilePath
        if self.IO.csvMask == True:
            self.IO.writePointCloudCSV(xyzData,scalarData,path,label,tag,prefix)
        if self.IO.vtpPCMask == True:
            self.IO.writePointCloudVTP(xyzData,scalarData,label,prefix,path,tag)

        return

    def filamentTraceOutput(self, id: str, t_source: float, tIdx: int, colorbar=True):
        """
        saves filament traces in CSV or VTP format

        """ 
        N_ts = int((self.FIL.tMax - self.FIL.tMin) / self.FIL.dt)+1
        ts = np.linspace(self.FIL.tMin, self.FIL.tMax, N_ts)
        path = self.MHD.shotPath 
        for i in range(self.FIL.N_vS):
            for j,t in enumerate(ts):
                #save filament trajectory data to file
                tag = self.tsFmt.format(t)
                prefix = 'filamentTrace_'+id+'_vS{:03d}_tsSrc'.format(i)+self.tsFmt.format(t_source)
                label = 'Filament Trace'
                xyzData = self.FIL.xyzSteps[i,:,j,:].reshape(self.FIL.N_b*self.FIL.N_r*self.FIL.N_p, 3)
                if colorbar == True:
                    scalarData = self.FIL.density[:,:,:,tIdx].reshape(self.FIL.N_b*self.FIL.N_r*self.FIL.N_p) * self.FIL.energyFracs[:,i]
                else:
                    scalarData = np.ones((self.FIL.N_b*self.FIL.N_r*self.FIL.N_p))
                if self.IO.csvMask == True:
                    self.IO.writePointCloudCSV(xyzData,scalarData,path,label,tag,prefix)
                if self.IO.vtpPCMask == True:
                    self.IO.writePointCloudVTP(xyzData,scalarData,label,prefix,path,tag, PClabel=False)

        return

    def saveFilamentHFOutput(self, ts:np.ndarray, id:str, EdepMask=True):
        """
        saves heat fluxes calculated on PFC in VTP or CSV format
        """
        path = self.MHD.shotPath
        
        #create mesh
        mesh = self.CAD.createEmptyMesh()
        #update mesh placement to reflect global translations
        mesh = self.CAD.globalMeshTranslation(mesh)
        [mesh.addMesh(PFC.mesh) for PFC in self.PFCs]
        c = [PFC.centers for PFC in self.PFCs]
        ctrs = np.concatenate(c)

        #create heat fluxes
        for i,t in enumerate(ts):
            #write hf files
            tag = self.tsFmt.format(t)
            print("Adding PV movieDir timestep: " + tag)
            log.info("Adding PV movieDir timestep: " + tag)

            prefix = 'HF_filaments_all_'+id+'_'
            label = '$W/m^2$'
            prefixE = 'Edep_filaments_all_'+id+'_'
            labelE = '$J$'
            q = np.array([])
            #for PFC in self.PFCs:
            #    q = np.append(q, PFC.qFil[:,i])
            #    mesh.addMesh(PFC.mesh)
            #trying to be faster
            qArr = [PFC.qFil[:,i] for PFC in self.PFCs]
            q = np.concatenate(qArr)
            EArr = [PFC.Edep[:,i] for PFC in self.PFCs]
            Edep = np.concatenate(EArr)

            #save output
            if self.IO.csvMask == True:
                 self.IO.writePointCloudCSV(ctrs,q,path+'paraview/',label,tag,prefix) #fluxes 
                 if EdepMask==True:
                     self.IO.writePointCloudCSV(ctrs,Edep,path+'paraview/',labelE,tag,prefixE) #energies
            if self.IO.vtpMeshMask == True:
                self.IO.writeMeshVTP(mesh, q, label, prefix, path, tag, PClabel=False)
                if EdepMask==True:
                    self.IO.writeMeshVTP(mesh, Edep, labelE, prefix, path, tag, PClabel=False)
            if self.IO.vtpPCMask == True:
                self.IO.writePointCloudVTP(ctrs,q,label,prefix,path+'paraview/',tag, PClabel=True)
                if EdepMask==True:
                    self.IO.writePointCloudVTP(ctrs,Edep,labelE,prefix,path+'paraview/',tag, PClabel=True)

        return


    def saveFilamentParticleOutput(self, ts:np.ndarray, id:str):
        """
        saves particle fluxes calculated on PFC
        """
        path = self.MHD.shotPath
        
        #create mesh
        mesh = self.CAD.createEmptyMesh()
        #update mesh placement to reflect global translations
        mesh = self.CAD.globalMeshTranslation(mesh)
        [mesh.addMesh(PFC.mesh) for PFC in self.PFCs]
        c = [PFC.centers for PFC in self.PFCs]
        ctrs = np.concatenate(c)

        #particle fluxes
        for i,t in enumerate(ts):
            #write hf files
            tag = self.tsFmt.format(t)
            print("Adding PV movieDir timestep: " + tag)
            log.info("Adding PV movieDir timestep: " + tag)

            prefix = 'Particles_filaments_all_'+id+'_'
            label = '$Particles$'
            p = np.array([])
            #for PFC in self.PFCs:
            #    q = np.append(q, PFC.qFil[:,i])
            #    mesh.addMesh(PFC.mesh)
            #trying to be faster
            pArr = [PFC.ptclDep[:,i] for PFC in self.PFCs]
            p = np.concatenate(pArr)

            #particle flux
            if self.IO.csvMask == True:
                 self.IO.writePointCloudCSV(ctrs,p,path+'paraview/',label,tag,prefix) #fluxes 
            if self.IO.vtpMeshMask == True:
                self.IO.writeMeshVTP(mesh, p, label, prefix, path, tag, PClabel=False)
            if self.IO.vtpPCMask == True:
                self.IO.writePointCloudVTP(ctrs,p,label,prefix,path,tag, PClabel=True)

        return




    def combineFilTimesteps(self, name, oldPath, newPath):
        """
        combines timesteps into a single directory for movie-making in paraview

        uses IO flags to determine which files to copy
        """
        old = oldPath + 'PC_' + name
        new = newPath + name
        tools.makeDir(newPath, clobberFlag=False)

        if self.IO.vtpPCMask == True:
            shutil.copyfile(old+'.vtp', new+'.vtp')
        return


    def getFilMeshes(self):
        """
        sets up filament meshes, independent of timestep
        
        very similar to getGYROMeshes, so could probably be consolidated into single function
        one day...
        """
        print("\nBuilding filament meshes and mappings")
        log.info("\nBuilding filament meshes and mappings")
        totalMeshCounter = 0
        numTargetFaces = 0
        numROIFaces = 0
        targetPoints = []
        targetNorms = []
        self.FIL.CADtargetNames = []
        self.FIL.CADROIindexes = []
        self.FIL.CADROINames = []

      
        #build arrays for intersections
        #first include the PFCs in the ROI
        print("CAD ROI List:")
        print(self.CAD.ROIList)

        for i,target in enumerate(self.CAD.ROImeshes):
            totalMeshCounter+=target.CountFacets
            numTargetFaces += target.CountFacets
            numROIFaces += target.CountFacets
            #append target data
            for face in target.Facets:
                self.FIL.CADtargetNames.append(self.CAD.ROIList[i]) #do this for future HF reassignment
                self.FIL.CADROIindexes.append(i)
                self.FIL.CADROINames.append(self.CAD.ROIList[i])
                targetPoints.append(face.Points)
                targetNorms.append(face.Normal)

        #now include PFCs in the intersection list not in ROI
        for i,target in enumerate(self.CAD.intersectMeshes):
            totalMeshCounter+=target.CountFacets
            #we already have the ROI version of this PFC
            if self.CAD.intersectList[i] in self.CAD.ROIList:
                pass
            else:
                print("Adding target "+self.CAD.intersectList[i]+" to intersects with {:f} faces".format(target.CountFacets))
                numTargetFaces += target.CountFacets
                #append target data
                for face in target.Facets:
                    self.FIL.CADtargetNames.append(self.CAD.intersectList[i]) #do this for future HF reassignment
                    targetPoints.append(face.Points)
                    targetNorms.append(face.Normal)

        #targets
        targetPoints = np.asarray(targetPoints)/1000.0 #scale to m
        targetNorms = np.asarray(targetNorms)
        self.FIL.targetPoints = targetPoints
        self.FIL.targetNorms = targetNorms
        self.FIL.t1 = targetPoints[:,0,:] #target point 1 of mesh triangle
        self.FIL.t2 = targetPoints[:,1,:] #target point 2 of mesh triangle
        self.FIL.t3 = targetPoints[:,2,:] #target point 3 of mesh triangle
        self.FIL.Nt = len(self.FIL.t1)
        self.FIL.intersectCenters = tools.getTargetCenters(targetPoints)
        self.FIL.intersectNorms = np.zeros(targetNorms.shape)
        mag = np.linalg.norm(targetNorms,axis=1)
        for i in range(len(targetNorms)):
            self.FIL.intersectNorms[i,:] = targetNorms[i,:] / mag[i]
        print("Total FIL Intersect Faces: {:d}".format(self.FIL.Nt))

        self.FIL.N_CADROI = len(self.FIL.CADROINames)
        #maps from Targets to ROI
        self.FIL.CADTGT_CADROImap = np.arange(self.FIL.N_CADROI)

        return

    #--- Optical approximation ---

    def HF_PFC(self, PFC, repeatIdx=None, tag=None, rayTriMode='open3d'):
        """
        meat and potatoes of the HF calculation.  Called in loop or by parallel
        processes for each PFC object.  Only calculates optical heat flux
        """
        #Check for intersections with MAFOT struct
        t0 = time.time()
        val = -1
        if self.plasma3D.loadHF:
            f = self.plasma3D.loadBasePath + '/' + self.HF.tsFmt.format(PFC.t) + '/' + PFC.name + '/shadowMask.csv'
            val = plasma3DClass.readShadowFile(f, PFC)
        if val == -1:
            #check if this is a repeated MHD EQ
            #and that the inputs have not changed
            if (repeatIdx == None) or (self.newInputsFlag == True):
                if rayTriMode=='open3d':
                    #newer ray-triangle calcs using Open3D
                    PFC.findOpticalShadowsOpen3D(self.MHD,self.CAD)
                else:
                    #original HEAT homebrew MT ray-triangle method
                    PFC.findShadows_structure(self.MHD, self.CAD)

            else:
                PFC.shadowed_mask = PFC.shadowMasks[repeatIdx].copy()

        #PFC.findIntersectionFreeCADKDTree(self.MHD,self.CAD)
        print("Intersection calculation took {:f} [s]\n".format(time.time() - t0))

        #Run MAFOT laminar for 3D plasmas
        if self.MHD.plasma3Dmask:
            print('-'*80)
            print('\n----Solving for 3D plasmas with MAFOT----')
            log.info('\n----Solving for 3D plasmas with MAFOT----')
            use = np.where(PFC.shadowed_mask == 0)[0]
            #self.plasma3D.updatePointsFromCenters(PFC.centers[use])
            self.plasma3D.updatePointsFromVertices(PFC.vertices['x'][use,:], PFC.vertices['y'][use,:], PFC.vertices['z'][use,:], PFC.centers[use])
            if self.plasma3D.loadHF:
                f = self.plasma3D.loadBasePath + '/' + self.HF.tsFmt.format(PFC.t) + '/' + PFC.name
                self.plasma3D.copyAndRead(path = f, tag = 'opticalHF')
            else: 
                self.plasma3D.launchLaminar(self.NCPUs, tag = 'opticalHF')   # use MapDirection = 0. If problem, then we need to split here into fwd and bwd direction separately
                self.plasma3D.cleanUp(tag = 'opticalHF')      # removes the MAFOT log files
            
            # check for invalid points (psimin = 10) and remove; there should be none, but just in case
            invalid = self.plasma3D.checkValidOutput()    # this does NOT change self.plasma3D.psimin
            PFC.shadowed_mask[use[invalid]] = 1
            use = np.where(PFC.shadowed_mask == 0)[0]
            if (len(PFC.centers[use]) != len(self.plasma3D.psimin[~invalid])): 
                raise ValueError('psimin array does not match PFC centers. Abort!')
            
            # define and update psimin and Lc in PFC class
            PFC.psimin = np.zeros(PFC.centers[:,0].shape)
            PFC.Lc = np.zeros(PFC.centers[:,0].shape)
            PFC.psimin[use] = self.plasma3D.psimin[~invalid]
            PFC.Lc[use] = self.plasma3D.Lc[~invalid]
            
            print('\n' + '-'*80)
            print('\n----Calculating 3D Heat Flux Profile----')
            log.info('\n----Calculating 3D Heat Flux Profile----')
            self.hf3D.updateLaminarData(PFC.psimin[use],PFC.Lc[use])
            PFC.powerFrac = self.HF.getDivertorPowerFraction(PFC.DivCode)
            self.hf3D.heatflux(PFC.DivCode, PFC.powerFrac)                # heat flux is scaled by power fraction here
            print("PFC "+PFC.name+" has {:.2f}% of the total power".format(PFC.powerFrac*100.0))
            log.info("PFC "+PFC.name+" has {:.2f}% of the total power".format(PFC.powerFrac*100.0))

            q = np.zeros(PFC.centers[:,0].shape)
            q[use] = self.hf3D.q                                          # this is the parallel heat flux q||
            qDiv = np.zeros(PFC.centers[:,0].shape)
            qDiv[use] = q[use] * np.abs(PFC.bdotn[use]) * self.HF.elecFrac        # this is the incident heat flux

        #get psi from gfile for 2D plasmas
        else:
            print('\n----Solving for 2D plasmas with EFIT----')
            log.info('\n----Solving for 2D plasmas with EFIT----')
            self.MHD.psi2DfromEQ(PFC)

            #Create Heat Flux Profile
            print('\n----Calculating Heat Flux Profile----')
            log.info('\n----Calculating Heat Flux Profile----')
            q = self.HF.getHFprofile(PFC)   # this is q||
        
            # get the incident heat flux
            qDiv = self.HF.q_div(PFC, self.MHD, q) * self.HF.elecFrac

        #Save data to class variable for future use
        PFC.q = q
        PFC.qDiv = qDiv
        PFC.qOpticalList.append(PFC.qDiv)
        #Create pointclouds for paraview
        print('\n----Creating Output Files----')
        log.info('\n----Creating Output Files----')
        R,Z,phi = tools.xyz2cyl(PFC.centers[:,0],PFC.centers[:,1],PFC.centers[:,2])

        #write all the files
        prefix = 'HF_optical'
        label = '$MW/m^2$'
        path = PFC.controlfilePath
        if self.IO.csvMask == True:
            self.IO.writePointCloudCSV(PFC.centers,qDiv,path,label,PFC.tag,prefix)
            self.IO.writePointCloudCSV(PFC.centers,PFC.shadowed_mask,path,'shadowMask',PFC.tag,'shadowMask')
        if self.IO.vtpPCMask == True:
            self.IO.writePointCloudVTP(PFC.centers,qDiv,label,prefix,path,PFC.tag)
            self.IO.writePointCloudVTP(PFC.centers,PFC.shadowed_mask,'shadowMask','shadowMask',path,PFC.tag)
        if self.IO.vtpMeshMask == True:
            self.IO.writeMeshVTP(PFC.mesh, qDiv, label, prefix, path, PFC.tag)
            self.IO.writeMeshVTP(PFC.mesh, PFC.shadowed_mask, 'shadowMask','shadowMask', path, PFC.tag)

        #structOutfile = MHD.shotPath + self.tsFmt.format(t) +'/struct.csv'
        #HF.PointCloudfromStructOutput(structOutfile)
        return

    #--- Radiated power (photons) ---

    def radPower(self,PFC, rayTriMode='open3d'):
        """
        runs the radiated power calculation
        """
        #setup the radiated power calculation
        self.RAD.preparePowerTransfer(PFC, self.CAD, mode='open3d')
        #trace rays
        if rayTriMode=='open3d':
            #calculate photon load on PFC using open3d
            self.RAD.calculatePowerTransferOpen3D(mode='open3d')
        else:
            #calculate photon load on PFC using legacy methods (brute force)
            self.RAD.calculatePowerTransfer()

        #assign variables to the PFC itself
        PFC.Prad = self.RAD.targetPower
        PFC.qRad = PFC.Prad / PFC.areas
        PFC.radPowerFracs = self.RAD.powerFrac
        PFC.qRadList.append(PFC.qRad)
        PFC.hullPower = self.RAD.hullPower

        #calculate photon radiation shadowMask
        shadowMask = np.ones((self.RAD.Nj))
        loaded = np.where(PFC.qRad != 0.0)
        shadowMask[loaded] = 0.0
        PFC.radShadowMaskList.append(shadowMask)
        return

    def radPowerOutput(self,PFC, saveFracs=False):
        """
        saves radiated power output
        """
        if saveFracs==True:
            self.RAD.savePowerFrac(PFC)

        prefix = 'HF_rad'
        label = '$MW/m^2$'
        path = PFC.controlfilePath
        if self.IO.csvMask == True:
            self.IO.writePointCloudCSV(PFC.centers,PFC.qRad,path,label,PFC.tag,prefix)
            self.IO.writePointCloudCSV(self.RAD.sources,self.RAD.sourcePower,path,'$MW$',PFC.tag,'Prad')
        if self.IO.vtpPCMask == True:
            self.IO.writePointCloudVTP(PFC.centers,PFC.qRad,label,prefix,path,PFC.tag)
            self.IO.writePointCloudVTP(self.RAD.sources,self.RAD.sourcePower,'$MW$','Prad',path,PFC.tag)
        if self.IO.vtpMeshMask == True:
            self.IO.writeMeshVTP(PFC.mesh, PFC.qRad, label, prefix, path, PFC.tag)


        return



    #--- Gyro Orbits ---

    def gyroOrbitIntersects(self, PFC, mode='open3d'):
        """
        Calculates the gyro orbit intersects for a PFC object

        overwrites shadowMask and psimin
        """
        t0 = time.time()
        #Get B field vector on PFC surface
        self.bfieldAtSurface(PFC)
        #Get B field magnitude on surface
        self.bfieldMagnitude(PFC)
        #Trace B field upstream from PFC surface
        PFC.findGuidingCenterPaths(self.MHD, self.GYRO)
        #Trace helical path downstream, checking for intersections
        if mode == 'open3d':
            #use Open3D ray tracing (100X faster)
            PFC.findHelicalPathsOpen3D(self.GYRO)
        else:
            #use HEAT homebrew ray tracing
            PFC.findHelicalPaths(self.GYRO)

        return

    def gyroOrbitHF(self):
        """
        loop thru PFCs reassigning power based upon intersectRecord
        """
        #find gyro shadowMask
        self.GYRO.shadowMask = np.ones((self.GYRO.N_CADROI))
        shadows = np.unique(self.GYRO.intersectRecord.flatten())
        shadows = shadows[~np.isnan(shadows)]
        shadows = shadows.astype(int)
        shadows = np.where(shadows <= self.GYRO.N_CADROI)[0]
        self.GYRO.shadowMask[shadows] = 0.0

        #redistribute power
        for PFC in self.PFCs:
            if PFC.name in self.GYRO.gyroSources:
                #setup velocities and velocity phase angles
                self.GYRO.setupVelocities(PFC.N_gyroCenters)
                #setup gyroPhase angle
                self.GYRO.uniformGyroPhaseAngle()
                #setup frequencies
                self.GYRO.setupFreqs(PFC.Bmag[PFC.PFC_GYROmap,-1]*PFC.Bsign)
                #self.HF.gyroHF(self.GYRO, PFC)
                self.HF.gyroHF2(self.GYRO, PFC)

        for PFC in self.PFCs:
            #print("PFC NAME: "+PFC.name)
            #print(PFC.CADTGT_PFCmap)
            #assign gyro power to PFC
            PFC.Pgyro = self.GYRO.gyroPowMatrix[PFC.CADTGT_PFCmap]
            PFC.qGyro = PFC.Pgyro / PFC.areas
            PFC.qGyroList.append(PFC.qGyro)
            #gyro shadowMask = 1 if a face is shadowed
            PFC.gyroShadowMask = self.GYRO.shadowMask[PFC.CADROI_PFCmap]
            PFC.gyroShadowMaskList.append(PFC.gyroShadowMask)
            #Create pointcloud for paraview
            R,Z,phi = tools.xyz2cyl(PFC.centers[:,0],PFC.centers[:,1],PFC.centers[:,2])

            prefix = 'HF_gyro'
            label = '$MW/m^2$'
            path = PFC.controlfilePath

            if 'hfRad' in self.runList:
                qAll = PFC.qDiv + PFC.qGyro + PFC.qRad
            else:
                qAll = PFC.qDiv + PFC.qGyro

            if self.IO.csvMask == True:
                self.IO.writePointCloudCSV(PFC.centers,PFC.qGyro,path,label,PFC.tag,prefix)
                self.IO.writePointCloudCSV(PFC.centers,qAll,path,label,PFC.tag,'HF_allSources')
                self.IO.writePointCloudCSV(PFC.centers,PFC.qGyro+PFC.qDiv,path,label,PFC.tag,prefix)
                self.IO.writePointCloudCSV(PFC.centers,PFC.gyroShadowMask,path,'shadowMask',PFC.tag,'shadowMaskGyro')
            if self.IO.vtpPCMask == True:
                self.IO.writePointCloudVTP(PFC.centers,PFC.qGyro,label,prefix,path,PFC.tag)
                self.IO.writePointCloudVTP(PFC.centers,qAll,label,'HF_allSources',path,PFC.tag)
                self.IO.writePointCloudVTP(PFC.centers,PFC.gyroShadowMask,'shadowMask','shadowMaskGyro',path,PFC.tag)
            if self.IO.vtpMeshMask == True:
                self.IO.writeMeshVTP(PFC.mesh, PFC.qGyro, label, prefix, path, PFC.tag)
                self.IO.writeMeshVTP(PFC.mesh, qAll, label, 'HF_allSources', path, PFC.tag)
                self.IO.writeMeshVTP(PFC.mesh, PFC.gyroShadowMask, 'shadowMask','shadowMaskGyro', path, PFC.tag)

        return

    def getGyroMeshes(self):
        """
        set up gyro meshes, independent of timestep
        """
        print("\nBuilding gyro-orbit meshes and mappings")
        log.info("\nBuilding gyro-orbit meshes and mappings")
        totalMeshCounter = 0
        numTargetFaces = 0
        numROIFaces = 0
        numGyroFaces = 0
        targetPoints = []
        targetNorms = []
        gyroPoints = []
        gyroNorms = []
        self.GYRO.CADtargetNames = []
        self.GYRO.CADROINames = []
        self.GYRO.CADROIindexes = []
        self.GYRO.CADROICenters = []


        #build arrays for intersections
        #first include the PFCs in the ROI
        print("CAD ROI List:")
        print(self.CAD.ROIList)
        print("GYRO Source List")
        print(self.GYRO.gyroSources)

        for i,target in enumerate(self.CAD.ROImeshes):
            totalMeshCounter+=target.CountFacets
            numTargetFaces += target.CountFacets
            numROIFaces += target.CountFacets
            #append target data
            for face in target.Facets:
                self.GYRO.CADtargetNames.append(self.CAD.ROIList[i]) #do this for future HF reassignment
                self.GYRO.CADROIindexes.append(i)
                self.GYRO.CADROINames.append(self.CAD.ROIList[i])
                targetPoints.append(face.Points)
                targetNorms.append(face.Normal)

        #now include PFCs in the intersection list not in ROI
        for i,target in enumerate(self.CAD.intersectMeshes):
            totalMeshCounter+=target.CountFacets
            #we already have the ROI version of this PFC
            if self.CAD.intersectList[i] in self.CAD.ROIList:
                pass
            else:
                print("Adding target "+self.CAD.intersectList[i]+" to intersects with {:f} faces".format(target.CountFacets))
                numTargetFaces += target.CountFacets
                #append target data
                for face in target.Facets:
                    self.GYRO.CADtargetNames.append(self.CAD.intersectList[i]) #do this for future HF reassignment
                    targetPoints.append(face.Points)
                    targetNorms.append(face.Normal)

        #PFCs that are gyroSources
        #for i,target in enumerate(self.CAD.gyroMeshes):
        #    numGyroFaces += target.CountFacets
        #    #append target data
        #    for face in target.Facets:
        #        gyroPoints.append(face.Points)
        #        gyroNorms.append(face.Normal)
        #gyro sources
        #gyroPoints = np.asarray(gyroPoints)/1000.0 #scale to m
        #gyroNorms = np.asarray(gyroNorms)
        #self.GYRO.s1 = gyroPoints[:,0,:] #source point 1 of mesh triangle
        #self.GYRO.s2 = gyroPoints[:,1,:] #source point 2 of mesh triangle
        #self.GYRO.s3 = gyroPoints[:,2,:] #source point 3 of mesh triangle
        #self.GYRO.Ns = len(self.GYRO.s1)
        #self.GYRO.gyroCenters = tools.getTargetCenters(gyroPoints)

        #targets
        targetPoints = np.asarray(targetPoints)/1000.0 #scale to m
        targetNorms = np.asarray(targetNorms)
        self.GYRO.t1 = targetPoints[:,0,:] #target point 1 of mesh triangle
        self.GYRO.t2 = targetPoints[:,1,:] #target point 2 of mesh triangle
        self.GYRO.t3 = targetPoints[:,2,:] #target point 3 of mesh triangle
        self.GYRO.Nt = len(self.GYRO.t1)
        self.GYRO.intersectCenters = tools.getTargetCenters(targetPoints)
        self.GYRO.intersectNorms = np.zeros(targetNorms.shape)
        mag = np.linalg.norm(targetNorms,axis=1)
        for i in range(len(targetNorms)):
            self.GYRO.intersectNorms[i,:] = targetNorms[i,:] / mag[i]
        print("Total Gyro Intersect Faces: {:d}".format(self.GYRO.Nt))

        self.GYRO.N_CADROI = len(self.GYRO.CADROINames)
        #maps from Targets to ROI
        self.GYRO.CADTGT_CADROImap = np.arange(self.GYRO.N_CADROI)

        return

    def prepareGyroMaps(self, tIdx):
        """
        timestep dependent gyro calculation preparations

        there are mappings between various abstract containers, that are defined below.
        The mapping between containers is assigned variables with a <FROM|TO>map
        format.  Each container has centers, names, etc. associated with it.  Nested
        maps are represented in comments elsewhere in the code with (flawed) Dirac notation:
        ie: <ROI|PFC><PFC|GYRO> = <ROI|GYRO> = ROIPFCmap[PFCGYROmap]

        CADTGT:  all target faces, at various resolutions, from CAD
        CADROI:  all ROI faces, at single HF resolution, in order of CAD
        PFCROI:  all ROI faces, at single HF resolution, in order of PFCs
        HOT:  CADROI faces that are not optically shadowed ie hot
        PFC:  PFCROI faces on a specific PFC
        GYRO: PFC faces that are not shadowed
        HLX:  Faces that we are calculating helical trajectories on

        In the crappy picture below, non-parentheses variables are containers
        and parentheses variables are maps.  The lines signify the nesting

                          CADTGT
                             |
                             |
                    (CADTGT_CADROImap)
                             |
                             |
            ---------------CADROI-----(ROI_HOTmap)-------
            |                |                          |
            |                |                          |
            |         (CADROI_CADPFCmap)                |
            |                |                          |
     (CADROI_PFCmap)         |                          |
            |              PFCROI                       |
            |                |                          |
            |                |                          |
            |         (PFCROI_PFCmap)                  HOT-----IntersectRecord
            |                |                          |
            |                |                          |
            ----------------PFC                         |
                             |                          |
                             |                          |
                       (PFC_GYROmap)                    |
                             |                          |
                             |                          |
                            GYRO------(HOT_GYROmap)------
                             |
                             |
                       (GYRO_HLXmap)
                             |
                             |
                            HLX

        """

        Npoints = 0
        self.GYRO.N_HOT = 0
        #make arrays for the faces we care about (not optically shadowed)
        for i,PFC in enumerate(self.PFCs):
            if self.MHD.timesteps[tIdx] not in PFC.timesteps:
                pass
            else:
                #maps from CADROI to this PFC: <CADROI|PFC>
                #PFC.CADROI_PFCmap = np.where(np.array(self.GYRO.CADROINames)==PFC.name)[0]
                test = np.logical_and(np.array(self.GYRO.CADROINames)==PFC.name, np.array(self.GYRO.CADROIindexes)==i)
                PFC.CADROI_PFCmap = np.where(test==True)[0]
                #maps from PFC to GYRO (not optically shadowed) faces: <PFC|GYRO>
                PFC.PFC_GYROmap = np.where(PFC.shadowMasks[tIdx] == 0)[0]
                #maps from the CADROI to this PFCs gyro: <CADROI|PFC><PFC|GYRO>
                PFC.CADROI_GYROmap = PFC.CADROI_PFCmap[PFC.PFC_GYROmap]
                PFC.gyroCenters = PFC.centers[PFC.PFC_GYROmap]
                PFC.N_gyroCenters = len(PFC.gyroCenters)

                if i==0:
                    #maps from CADROI to HOT (all PFCs not shadowed) faces: <CADROI|HOT>
                    self.GYRO.CADROI_HOTmap = PFC.CADROI_GYROmap
                    self.GYRO.PFCROI_HOTmap = PFC.PFC_GYROmap
                    self.GYRO.PFCROINames = [PFC.name]*len(PFC.centers)
                    self.GYRO.PFCROIindexes = np.ones((len(PFC.centers)))*i
                    #maps from CAD indexes (not always the same) to PFC indexes (always from PFC file)
                    #<CADROI|PFCROI>
                    self.GYRO.CADROI_PFCROImap = PFC.CADROI_PFCmap
                else:
                    self.GYRO.CADROI_HOTmap = np.append(self.GYRO.CADROI_HOTmap, PFC.CADROI_GYROmap)
                    self.GYRO.PFCROI_HOTmap = np.append(self.GYRO.PFCROI_HOTmap, PFC.PFC_GYROmap+Npoints)
                    self.GYRO.PFCROINames += [PFC.name]*len(PFC.centers)
                    self.GYRO.PFCROIindexes = np.append(self.GYRO.PFCROIindexes, np.ones((len(PFC.centers)))*i)
                    self.GYRO.CADROI_PFCROImap = np.append(self.GYRO.CADROI_PFCROImap, PFC.CADROI_PFCmap)

                self.GYRO.N_HOT += int(PFC.N_gyroCenters)
                Npoints += len(PFC.centers)
                #maps from HOT to GYRO: <CAD|HOT|GYRO> or <PFC|HOT|GYRO>
                #PFC.CADHOT_GYROmap = np.where(np.array(self.GYRO.CADROINames)[self.GYRO.CADROI_HOTmap]==PFC.name)[0]
                #PFC.PFCHOT_GYROmap = np.where(np.array(self.GYRO.PFCROINames)[self.GYRO.PFCROI_HOTmap]==PFC.name)[0]
                test = np.logical_and(np.array(self.GYRO.CADROINames)[self.GYRO.CADROI_HOTmap]==PFC.name, np.array(self.GYRO.CADROIindexes)[self.GYRO.CADROI_HOTmap]==i)
                PFC.CADHOT_GYROmap = np.where(test==True)[0]
                test = np.logical_and(np.array(self.GYRO.PFCROINames)[self.GYRO.PFCROI_HOTmap]==PFC.name, np.array(self.GYRO.PFCROIindexes)[self.GYRO.CADROI_HOTmap]==i)
                PFC.PFCHOT_GYROmap = np.where(test==True)[0]

        #create mapping between ALLPFCs and ROI (because CAD list order can be diff
        #from PFC list order)
        for i,PFC in enumerate(self.PFCs):
            if self.MHD.timesteps[tIdx] not in PFC.timesteps:
                pass
            else:
                #maps from PFCROI to this PFC: <PFCROI|PFC>
                #PFC.PFCROI_PFCmap = np.where(np.array(self.GYRO.PFCROINames)==PFC.name)[0]
                test = np.logical_and(np.array(self.GYRO.PFCROINames)==PFC.name, np.array(self.GYRO.PFCROIindexes)==i)
                PFC.PFCROI_PFCmap = np.where(test==True)[0]
                #maps from targets to this PFC: <CADTGT|CADROI><CADROI|PFCROI><PFCROI|PFC>
                PFC.CADTGT_PFCmap = self.GYRO.CADTGT_CADROImap[PFC.CADROI_PFCmap]


        print("Total Gyro ROI Faces: {:d}".format(self.GYRO.N_CADROI))
        print("Gyro faces not optically shadowed: {:d}".format(self.GYRO.N_HOT))
        self.GYRO.gyroPowMatrix = np.zeros((self.GYRO.Nt))
        self.GYRO.gyroHFMatrix = np.zeros((self.GYRO.Nt))
        self.GYRO.gyroNanPower = 0.0
        #set up intersectRecord, which records index of intersection face
        #this 4D array has:
        #one dimension for gyroPhase angles,
        #one dimension for vPhases,
        #one dimension for vSlices,
        #and one dimesion for the PFC.centers points we are tracing
        #each element is the face that was intersected for that macroparticle
        self.GYRO.intersectRecord = np.ones((self.GYRO.N_gyroPhase,
                                            self.GYRO.N_vPhase,
                                            self.GYRO.N_vSlice,
                                            self.GYRO.N_HOT), dtype=int)*np.NaN

        self.GYRO.hdotn = np.ones((self.GYRO.N_gyroPhase,
                                            self.GYRO.N_vPhase,
                                            self.GYRO.N_vSlice,
                                            self.GYRO.N_HOT), dtype=int)*np.NaN
        return


    def intersectRecordCSV(self, tPath):
        """
        writes intersectRecord to CSV file
        """
        for gyroPhase in range(self.GYRO.N_gyroPhase):
            for vPhase in range(self.GYRO.N_vPhase):
                for vSlice in range(self.GYRO.N_vSlice):
                    file = tPath+'intersectRecord_All_{:d}_{:d}_{:d}.dat'.format(gyroPhase,vPhase,vSlice)
                    #self.GYRO.writeIntersectRecord(gyroPhase,vPhase,vSlice,self.GYRO.CADROI_HOTmap,file)
                    self.GYRO.writeIntersectRecord(gyroPhase,vPhase,vSlice,self.GYRO.PFCROI_HOTmap,file)

        return


    #--- Generic Outputs + File Saving ---

    def combinePFCpointcloud(self, runList, tPath, tIdx):
        """
        Combines multiple pointclouds into a single pointcloud then saves to file
        Run this function once for each timestep

        vtpMeshMask saves a vtp file
        vtpPCMask saves a vtk file
        csvMask saves a csv file

        """
        vtpMeshMask = self.IO.vtpMeshMask
        vtpPCMask = self.IO.vtpPCMask
        csvMask = self.IO.csvMask

        hfOptical = []
        hfGyro = []
        hfRad = []
        hfAll = []
        shadow =[]
        powerDir =[]
        shadowGyro = []
        shadowRad = []
        bdotn = []
        psi = []
        Bp = []
        Bt = []
        Br = []
        Bz = []
        norm = np.array([])
        bField = np.array([])

        mesh = self.CAD.createEmptyMesh()
        #update mesh placement to reflect global translations
        mesh = self.CAD.globalMeshTranslation(mesh)

        centers = np.array([])
        Npoints = 0
        for PFC in self.PFCs:
            if self.MHD.timesteps[tIdx] not in PFC.timesteps:
                print("This timestep not in PFC.timesteps. ")
                print("If this is an error, check your PFC CSV file time bounds.")
                print("length if MHD.timesteps: {:d}".format(len(self.MHD.timesteps)))
                print("Length of PFC.qOptList = {:d}".format(len(PFC.qOpticalList)))
                print("Timestep index: {:d}".format(tIdx))
                print("Timestep [s]: {:d}".format(self.MHD.timesteps[tIdx]))
                print("Skipping to next PFC...")
                continue

            mesh.addMesh(PFC.mesh)

            if 'hfOpt' in runList:
                hfOptical.append(PFC.qOpticalList[tIdx].copy())
                shadow.append(PFC.shadowMasks[tIdx].copy())
                hfAll.append(PFC.qOpticalList[tIdx].copy())
            if 'hfGyro' in runList:
                hfGyro.append(PFC.qGyroList[tIdx].copy())
                shadowGyro.append(PFC.gyroShadowMaskList[tIdx].copy())
                if 'hfOpt' not in runList: #when we run HEAT twice, 2nd time gyro only
                    hfAll.append(PFC.qOpticalList[tIdx].copy()+PFC.qGyroList[tIdx].copy())
                else:
                    hfAll[-1]+=PFC.qGyroList[tIdx].copy()
            if 'hfRad' in runList:
                hfRad.append(PFC.qRadList[tIdx].copy())
                shadowRad.append(PFC.radShadowMaskList[tIdx].copy())
                if 'hfOpt' not in runList: #when we run HEAT for only rad
                    hfAll.append(PFC.qRadList[tIdx].copy())
                else:
                    hfAll[-1]+=PFC.qRadList[tIdx].copy()
            if 'pwrDir' in runList:
                powerDir.append(PFC.powerDir.copy())
            if 'bdotn' in runList:
                bdotn.append(PFC.bdotn.copy())
            if 'psiN' in runList:
                psi.append(PFC.psimin.copy())
            if 'norm' in runList:
                norm = np.append(norm, PFC.norms.copy())
            if 'B' in runList:
                bField = np.append(bField, PFC.Bxyz.copy())
                #Bt.append(PFC.Bt.copy())
                #Bp.append(PFC.Bp.copy())
                #Br.append(PFC.Br.copy())
                #Bz.append(PFC.Bz.copy())
            #note that I don't do the normal vector norm (its same every timestep)
            #user can just get norm individually for each tile
            Npoints += len(PFC.centers)
            centers = np.append(centers,PFC.centers)

        #now build something we can write to csv (ie numpy)
        hfOpticalNumpy = np.array([])
        hfGyroNumpy = np.array([])
        hfRadNumpy = np.array([])
        hfAllNumpy = np.array([])
        shadowNumpy = np.array([])
        shadowGyroNumpy = np.array([])
        shadowRadNumpy = np.array([])
        powerDirNumpy = np.array([])
        bdotnNumpy = np.array([])
        psiNumpy = np.array([])
        normNumpy = np.array([])
        BpNumpy = np.array([])
        BtNumpy = np.array([])
        BrNumpy = np.array([])
        BzNumpy = np.array([])
        for arr in hfOptical:
            hfOpticalNumpy = np.append(hfOpticalNumpy, arr)
        for arr in hfGyro:
            hfGyroNumpy = np.append(hfGyroNumpy, arr)
        for arr in hfRad:
            hfRadNumpy = np.append(hfRadNumpy, arr)
        for arr in hfAll:
            hfAllNumpy = np.append(hfAllNumpy, arr)
        for arr in shadow:
            shadowNumpy = np.append(shadowNumpy, arr)
        for arr in shadowGyro:
            shadowGyroNumpy = np.append(shadowGyroNumpy, arr)
        for arr in shadowRad:
            shadowRadNumpy = np.append(shadowRadNumpy, arr)
        for arr in powerDir:
            powerDirNumpy = np.append(powerDirNumpy, arr)
        for arr in bdotn:
            bdotnNumpy = np.append(bdotnNumpy, arr)
        for arr in psi:
            psiNumpy = np.append(psiNumpy, arr)
        #for arr in Bp:
        #    BpNumpy = np.append(BpNumpy, arr)
        #for arr in Bt:
        #    BtNumpy = np.append(BtNumpy, arr)
        #for arr in Br:
        #    BrNumpy = np.append(BrNumpy, arr)
        #for arr in Bz:
        #    BzNumpy = np.append(BzNumpy, arr)

        tag='all'
        centers = centers.reshape(Npoints,3)

        #write all the files
        if 'hfOpt' in runList:
            prefix = 'HF_optical'
            label = '$MW/m^2$'
            if csvMask == True:
                self.IO.writePointCloudCSV(centers,hfOpticalNumpy,tPath,label,tag,prefix)
                self.IO.writePointCloudCSV(centers,shadowNumpy,tPath,'shadowMask',tag,'shadowMask')
            if vtpPCMask == True:
                self.IO.writePointCloudVTP(centers,hfOpticalNumpy,label,prefix,tPath,tag)
                self.IO.writePointCloudVTP(centers,shadowNumpy,'shadowMask','shadowMask',tPath,tag)
            if vtpMeshMask == True:
                self.IO.writeMeshVTP(mesh, hfOpticalNumpy, label, prefix, tPath, tag)
                self.IO.writeMeshVTP(mesh, shadowNumpy, 'shadowMask','shadowMask', tPath, tag)

        if 'hfGyro' in runList:
            prefix = 'HF_gyro'
            label = '$MW/m^2$'
            if csvMask == True:
                self.IO.writePointCloudCSV(centers,hfGyroNumpy,tPath,label,tag,prefix)
                self.IO.writePointCloudCSV(centers,shadowGyroNumpy,tPath,'shadowMask',tag,'shadowMaskGyro')
            if vtpPCMask == True:
                self.IO.writePointCloudVTP(centers,hfGyroNumpy,label,prefix,tPath,tag)
                self.IO.writePointCloudVTP(centers,shadowGyroNumpy,'shadowMask','shadowMaskGyro',tPath,tag)
            if vtpMeshMask == True:
                self.IO.writeMeshVTP(mesh, hfGyroNumpy, label, prefix, tPath, tag)
                self.IO.writeMeshVTP(mesh, shadowGyroNumpy, 'shadowMask','shadowMaskGyro', tPath, tag)

        if 'hfRad' in runList:
            prefix = 'HF_rad'
            label = '$MW/m^2$'
            if csvMask == True:
                self.IO.writePointCloudCSV(centers,hfRadNumpy,tPath,label,tag,prefix)
                self.IO.writePointCloudCSV(self.RAD.sources,self.RAD.sourcePower,tPath,'$MW$',tag,'Prad')
                self.IO.writePointCloudCSV(centers,shadowRadNumpy,tPath,'shadowMask',tag,'shadowMaskRad')
            if vtpPCMask == True:
                self.IO.writePointCloudVTP(centers,hfRadNumpy,label,prefix,tPath,tag)
                self.IO.writePointCloudVTP(self.RAD.sources,self.RAD.sourcePower,'$MW$','Prad',tPath,tag)
                self.IO.writePointCloudVTP(centers,shadowRadNumpy,'shadowMask','shadowMaskRad',tPath,tag)
            if vtpMeshMask == True:
                self.IO.writeMeshVTP(mesh, hfRadNumpy, label, prefix, tPath, tag)
                self.IO.writeMeshVTP(mesh, shadowRadNumpy, 'shadowMask','shadowMaskRad', tPath, tag)

        #write allSources file, superposition of all fluxes
        if 'hfOpt' in runList or 'hfGyro' in runList or 'hfRad' in runList:
            prefix = 'HF_allSources'
            if csvMask == True:
                self.IO.writePointCloudCSV(centers,hfAllNumpy,tPath,label,tag,prefix)
            if vtpPCMask == True:
                self.IO.writePointCloudVTP(centers,hfAllNumpy,label,prefix,tPath,tag)
            if vtpMeshMask == True:
                self.IO.writeMeshVTP(mesh, hfAllNumpy, label, prefix, tPath, tag)

        if 'shadowPC' in runList:
            prefix = 'shadowMask'
            label = 'shadowMask'
            if csvMask == True:
                self.IO.writePointCloudCSV(centers,shadowNumpy,tPath,label,tag,prefix)
            if vtpPCMask == True:
                self.IO.writePointCloudVTP(centers,shadowNumpy,label,prefix,tPath,tag)
            if vtpMeshMask == True:
                self.IO.writeMeshVTP(mesh, shadowNumpy, label, prefix, tPath, tag)

        if 'pwrDir' in runList:
            prefix = 'powerDir'
            label = 'powerDir'
            if csvMask == True:
                self.IO.writePointCloudCSV(centers,powerDirNumpy,tPath,label,tag,prefix)
            if vtpPCMask == True:
                self.IO.writePointCloudVTP(centers,powerDirNumpy,label,prefix,tPath,tag)
            if vtpMeshMask == True:
                self.IO.writeMeshVTP(mesh, powerDirNumpy, label, prefix, tPath, tag)

        if 'bdotn' in runList:
            prefix = 'bdotn'
            label = '$\hat{b} \cdot \hat{n}$'
            if csvMask == True:
                self.IO.writePointCloudCSV(centers,bdotnNumpy,tPath,label,tag,prefix)
            if vtpPCMask == True:
                self.IO.writePointCloudVTP(centers,bdotnNumpy,label,prefix,tPath,tag)
            if vtpMeshMask == True:
                self.IO.writeMeshVTP(mesh, bdotnNumpy, label, prefix, tPath, tag)

        if 'psiN' in runList:
            prefix = 'psiN'
            label = '$\psi_N$'
            if csvMask == True:
                self.IO.writePointCloudCSV(centers,psiNumpy,tPath,label,tag,prefix)
            if vtpPCMask == True:
                self.IO.writePointCloudVTP(centers,psiNumpy,label,prefix,tPath,tag)
            if vtpMeshMask == True:
                self.IO.writeMeshVTP(mesh, psiNumpy, label, prefix, tPath, tag)

        if 'norm' in runList:
            prefix='NormGlyph'
            header = "X,Y,Z,Nx,Ny,Nz"
            norm = norm.reshape(Npoints,3)
            label = "N"
            if csvMask == True:
                self.IO.writeGlyphCSV(centers,norm,tPath,prefix,header,tag)
            if vtpPCMask == True:
                self.IO.writeGlyphVTP(centers,norm,label,prefix,tPath,tag)

        if 'B' in runList:
            bField = bField.reshape(Npoints,3)
            prefix='BfieldGlyph'
            header = "X,Y,Z,Bx,By,Bz"
            label = "B [T]"
            if csvMask == True:
                self.IO.writeGlyphCSV(centers,bField,tPath,prefix,header,tag)
            if vtpPCMask == True:
                self.IO.writeGlyphVTP(centers,bField,label,prefix,tPath,tag)

        print("Wrote combined pointclouds")
        log.info("Wrote combined pointclouds")
        return

    def combineTimeSteps(self, runList, t):
        """
        save composite csv from each timestep into a single directory for
        making paraview movies
        """
        movieDir = self.MHD.shotPath + 'paraview/'
        tPath = self.MHD.shotPath + self.tsFmt.format(t) + '/'

        #first try to make new directory
        tools.makeDir(movieDir, clobberFlag=False, mode=self.chmod, UID=self.UID, GID=self.GID)
        tStr = self.tsFmt.format(t)
        if 'hfOpt' in runList:
            src = tPath + 'HF_optical_all.csv'
            dest = movieDir + 'hfOptical_'+tStr+'.csv'
            shutil.copy(src,dest)
            src = tPath + '/paraview/HF_optical_all_mesh.vtp'
            dest = movieDir + 'hfOptical_mesh_'+tStr+'.vtp'.format(t)
            shutil.copy(src,dest)            
            src = tPath + '/paraview/shadowMask_all_mesh.vtp'
            dest = movieDir + 'shadowMask_mesh_'+tStr+'.vtp'
            shutil.copy(src,dest)
        if 'shadowPC' in runList:
            src = tPath + 'shadowMask_all.csv'
            dest = movieDir + 'shadowMask_'+tStr+'.csv'.format(t)
            shutil.copy(src,dest)
        if 'pwrDir' in runList:
            src = tPath + 'powerDir_all.csv'
            dest = movieDir + 'powerDir_'+tStr+'.csv'.format(t)
            shutil.copy(src,dest)
        if 'bdotn' in runList:
            src = tPath + 'bdotn_all.csv'
            dest = movieDir + 'bdotn_'+tStr+'.csv'.format(t)
            shutil.copy(src,dest)
        if 'psiN' in runList:
            src = tPath + 'psiN_all.csv'
            dest = movieDir + 'psiN_'+tStr+'.csv'.format(t)
            shutil.copy(src,dest)
        if 'norm' in runList:
            src = tPath + 'NormGlyph_all.csv'
            dest = movieDir + 'NormGlyph_'+tStr+'.csv'.format(t)
            shutil.copy(src,dest)
        if 'B' in runList:
            src = tPath + 'BfieldGlyph_all.csv'
            dest = movieDir + 'BfieldGlyph_'+tStr+'.csv'.format(t)
            shutil.copy(src,dest)
        if 'hfGyro' in runList:
            src = tPath + 'HF_gyro_all.csv'
            dest = movieDir + 'hfGyro_'+tStr+'.csv'.format(t)
            shutil.copy(src,dest)
            src = tPath + 'HF_allSources_all.csv'
            dest = movieDir + 'hfAll_'+tStr+'.csv'.format(t)
            shutil.copy(src,dest)
            src = tPath + 'shadowMaskGyro_all.csv'
            dest = movieDir + 'shadowMaskGyro_'+tStr+'.csv'.format(t)
            shutil.copy(src,dest)

        #set tree permissions
        tools.recursivePermissions(movieDir, self.UID, self.GID, self.chmod)

        return

    def psiPC(self, PFC):
        """
        creates a poloidal flux, psi, point cloud on tile surface
        you need to have run the cad, mhd, and hf initialization processes
        before running this function
        """
        #PFC.shadowed_mask = np.zeros((len(PFC.shadowed_mask)))
        self.getPsiEverywhere(PFC, PFC.tag)

        print("Completed psiN calculation")
        log.info("Completed psiN calculation")

        return

    def getPsiEverywhere(self, PFC, save2File=True, tag=None):
        """
        get psi all over the PFC (including shadowed regions).
        """
        #Run MAFOT laminar for 3D plasmas
        if self.plasma3D.plasma3Dmask:
            print('Solving for 3D plasmas with MAFOT')
            log.info('Solving for 3D plasmas with MAFOT')
            self.plasma3D.updatePointsFromCenters(PFC.centers)
            self.plasma3D.launchLaminar(self.NCPUs, tag = 'psiOnly')
            self.plasma3D.cleanUp(tag = 'psiOnly')      # removes the MAFOT log files
            invalid = self.plasma3D.checkValidOutput()    # this does not update self.plasma3D.psimin
            if(np.sum(invalid) > 0): 
                print('****** WARNING *******')
                print('psimin could not be computed for all points.')
                print('Failed points will have psimin = 10.')
                print('Reason: they are most likely outside the M3D-C1 simulation domain.\n')
            PFC.psimin = self.plasma3D.psimin     # this defines and declares PFC.psimin
            
        #get psi from gfile for 2D plasmas
        else:
            print('Solving for 2D plasmas with EFIT')
            log.info('Solving for 2D plasmas with EFIT')
            PFC.shadowed_mask = np.zeros((len(PFC.shadowed_mask)))
            self.MHD.psi2DfromEQ(PFC)

        prefix = 'psiN'
        label = '$\psi_N$'
        path = PFC.controlfilePath
        tag=None
        if self.IO.csvMask == True:
            self.IO.writePointCloudCSV(PFC.centers,PFC.psimin,path,label,tag,prefix)
        if self.IO.vtpPCMask == True:
            self.IO.writePointCloudVTP(PFC.centers,PFC.psimin,label,prefix,path,tag)
        if self.IO.vtpMeshMask == True:
            self.IO.writeMeshVTP(PFC.mesh, PFC.psimin, label, prefix, path, tag)

        return


    #--- Default I/O and dicts ---

    def getDefaultDict(self):
        """
        returns an empty dict with each inputFile parameter
        """
        emptyDict = {
                    'gridRes': None,
                    'shot':None,
                    'tmin':None,
                    'tmax':None,
                    'traceLength': None,
                    'dpinit': None,
                    'dataPath': None,
                    'hfMode': None,
                    'lqCN': None,
                    'lqCF': None,
                    'lqPN': None,
                    'lqPF': None,
                    'lqCNmode': None,
                    'lqCFmode': None,
                    'lqPNmode': None,
                    'lqPFmode': None,
                    'S': None,
                    'fracCN': None,
                    'fracCF': None,
                    'fracPN': None,
                    'fracPF': None,
                    'fracUI': None,
                    'fracUO': None,
                    'fracLI': None,
                    'fracLO': None,
                    'P': None,
                    'radFrac' : None,
                    'qBG' : None,
                    'fG' : None,
                    'qFilePath' : None,
                    'qFileTag' : None,
                    'N_gyroSteps': None,
                    'gyroTraceLength': None,
                    'gyroT_eV': None,
                    'N_vSlice': None,
                    'N_vPhase': None,
                    'N_gyroPhase': None,
                    'ionMassAMU': None,
                    'vMode': None,
                    'ionFrac': None,
                    'gyroSources': None,
                    'OFtMin': None,
                    'OFtMax': None,
                    'deltaT': None,
                    'writeDeltaT': None,
                    'STLscale': None,
                    'meshMinLev': None,
                    'meshMaxLev': None,
                    'material': None,
                    'N_gyroSteps': None,
                    'gyroTraceLength': None,
                    'gyroT_eV': None,
                    'N_vSlice': None,
                    'N_vPhase': None,
                    'N_gyroPhase': None,
                    'ionMassAMU': None,
                    'vMode': None,
                    'ionFrac': None,
                    'gyroSources': None,
                    'phiMin':None,
                    'phiMax':None,
                    'Ntor':None,
                    'Nref':None,
                    'plasma3Dmask':None,
                    'itt':None,
                    'response':None,
                    'selectField':None,
                    'useIcoil':None,
                    'sigma':None,
                    'charge':None,
                    'Ekin':None,
                    'Lambda':None,
                    'Mass':None,
                    'loadHF':None,
                    'loadBasePath':None,
                    'NCPUs':None,
                    'Lcmin':None,
                    'lcfs':None,
                    'teProfileData':None,
                    'neProfileData':None,
                    'kappa':None,
                    'model':None,
                    }
        return emptyDict

    def loadInputs(self, inFile=None):
        """
        loads defaults from file rather than from GUI
        """
        self.setInitialFiles()

        if inFile is not None:
            self.infile = inFile

        tools.initializeInput(self.MHD, self.infile)
        tools.initializeInput(self.CAD, self.infile)
        tools.initializeInput(self.HF, self.infile)
        tools.initializeInput(self.GYRO, self.infile)
        tools.initializeInput(self.FIL, self.infile)
        tools.initializeInput(self.RAD, self.infile)
        tools.initializeInput(self.OF, self.infile)
        tools.initializeInput(self.plasma3D, self.infile)
        tools.initializeInput(self.hf3D, self.infile)

        inputDict = {
                    'shot': self.MHD.shot,
                    'tmin': self.MHD.tmin,
                    'tmax': self.MHD.tmax,
                    'traceLength': self.MHD.traceLength,
                    'dpinit': self.MHD.dpinit,
                    'gridRes': self.CAD.gridRes,
                    'hfMode': self.HF.hfMode,
                    'lqEich': self.HF.lqCN,
                    'S': self.HF.S,
                    'SMode': self.HF.SMode,
                    'lqCN': self.HF.lqCN,
                    'lqCF': self.HF.lqCF,
                    'lqPN': self.HF.lqPN,
                    'lqPF': self.HF.lqPF,
                    'lqTopHat': self.HF.lqCN,
                    'lqCNmode': self.HF.lqCNmode,
                    'lqCFmode': self.HF.lqCFmode,
                    'lqPNmode': self.HF.lqPNmode,
                    'lqPFmode': self.HF.lqPFmode,
                    'fracCN': self.HF.fracCN,
                    'fracCF': self.HF.fracCF,
                    'fracPN': self.HF.fracPN,
                    'fracPF': self.HF.fracPF,
                    'P': self.HF.P,
                    'radFrac' : self.HF.radFrac,
                    'fracUI':self.HF.fracUI,
                    'fracUO':self.HF.fracUO,
                    'fracLI':self.HF.fracLI,
                    'fracLO':self.HF.fracLO,
                    'qBG' : self.HF.qBG,
                    'fG' : self.HF.fG,
                    'qFilePath': self.HF.qFilePath,
                    'qFileTag': self.HF.qFileTag,
                    'OFtMin': self.OF.OFtMin,
                    'OFtMax': self.OF.OFtMax,
                    'deltaT': self.OF.deltaT,
                    'writeDeltaT': self.OF.writeDeltaT,
                    'STLscale': self.OF.STLscale,
                    'meshMinLevel': self.OF.meshMinLevel,
                    'meshMaxLevel': self.OF.meshMaxLevel,
                    'material': self.OF.material,
                    'N_gyroSteps': self.GYRO.N_gyroSteps,
                    'gyroTraceLength': self.GYRO.gyroTraceLength,
                    'gyroT_eV': self.GYRO.gyroT_eV,
                    'N_vSlice': self.GYRO.N_vSlice,
                    'N_vPhase': self.GYRO.N_vPhase,
                    'N_gyroPhase': self.GYRO.N_gyroPhase,
                    'ionMassAMU': self.GYRO.ionMassAMU,
                    'vMode': self.GYRO.vMode,
                    'ionFrac': self.GYRO.ionFrac,
                    'gyroSources': self.GYRO.gyroSources,
                    'phiMin':self.RAD.phiMin,
                    'phiMax':self.RAD.phiMax,
                    'Ntor':self.RAD.Ntor,
                    'Nref':self.RAD.Nref,
                    'plasma3Dmask':self.plasma3D.plasma3Dmask,
                    'itt':self.plasma3D.itt,
                    'response':self.plasma3D.response,
                    'selectField':self.plasma3D.selectField,
                    'useIcoil':self.plasma3D.useIcoil,
                    'sigma':self.plasma3D.sigma,
                    'charge':self.plasma3D.charge,
                    'Ekin':self.plasma3D.Ekin,
                    'Lambda':self.plasma3D.Lambda,
                    'Mass':self.plasma3D.Mass,
                    'loadHF':self.plasma3D.loadHF,
                    'loadBasePath':self.plasma3D.loadBasePath,
                    'NCPUs':self.plasma3D.NCPUs,
                    'Lcmin':self.hf3D.Lcmin,
                    'lcfs':self.hf3D.lcfs, 
                    'teProfileData':self.hf3D.teProfileData,
                    'neProfileData':self.hf3D.neProfileData,
                    'kappa':self.hf3D.kappa,
                    'model':self.hf3D.model
                    }
        print("Loaded inputs")

        return inputDict

    def getCurrentInputs(self):
        """
        loads current values for input file variables
        """
        inputDict = {
                    'shot': self.MHD.shot,
                    'tmin': self.MHD.tmin,
                    'tmax': self.MHD.tmax,
                    'traceLength': self.MHD.traceLength,
                    'dpinit': self.MHD.dpinit,
                    'gridRes': self.CAD.gridRes,
                    'hfMode': self.HF.hfMode,
                    'lqEich': self.HF.lqCN,
                    'S': self.HF.S,
                    'SMode': self.HF.SMode,
                    'lqCN': self.HF.lqCN,
                    'lqCF': self.HF.lqCF,
                    'lqPN': self.HF.lqPN,
                    'lqPF': self.HF.lqPF,
                    'lqTopHat': self.HF.lqCN,
                    'lqCNmode': self.HF.lqCNmode,
                    'lqCFmode': self.HF.lqCFmode,
                    'lqPNmode': self.HF.lqPNmode,
                    'lqPFmode': self.HF.lqPFmode,
                    'fracCN': self.HF.fracCN,
                    'fracCF': self.HF.fracCF,
                    'fracPN': self.HF.fracPN,
                    'fracPF': self.HF.fracPF,
                    'P': self.HF.P,
                    'radFrac' : self.HF.radFrac,
                    'fracUI':self.HF.fracUI,
                    'fracUO':self.HF.fracUO,
                    'fracLI':self.HF.fracLI,
                    'fracLO':self.HF.fracLO,
                    'qBG' : self.HF.qBG,
                    'fG' : self.HF.fG,
                    'qFilePath': self.HF.qFilePath,
                    'qFileTag': self.HF.qFileTag,
                    'OFtMin': self.OF.OFtMin,
                    'OFtMax': self.OF.OFtMax,
                    'deltaT': self.OF.deltaT,
                    'writeDeltaT': self.OF.writeDeltaT,
                    'STLscale': self.OF.STLscale,
                    'meshMinLevel': self.OF.meshMinLevel,
                    'meshMaxLevel': self.OF.meshMaxLevel,
                    'material': self.OF.material,
                    'N_gyroSteps': self.GYRO.N_gyroSteps,
                    'gyroTraceLength': self.GYRO.gyroTraceLength,
                    'gyroT_eV': self.GYRO.gyroT_eV,
                    'N_vSlice': self.GYRO.N_vSlice,
                    'N_vPhase': self.GYRO.N_vPhase,
                    'N_gyroPhase': self.GYRO.N_gyroPhase,
                    'ionMassAMU': self.GYRO.ionMassAMU,
                    'vMode': self.GYRO.vMode,
                    'ionFrac': self.GYRO.ionFrac,
                    'gyroSources': self.GYRO.gyroSources,
                    'phiMin':self.RAD.phiMin,
                    'phiMax':self.RAD.phiMax,
                    'Ntor':self.RAD.Ntor,
                    'Nref':self.RAD.Nref,
                    'plasma3Dmask':self.plasma3D.plasma3Dmask,
                    'itt':self.plasma3D.itt,
                    'response':self.plasma3D.response,
                    'selectField':self.plasma3D.selectField,
                    'useIcoil':self.plasma3D.useIcoil,
                    'sigma':self.plasma3D.sigma,
                    'charge':self.plasma3D.charge,
                    'Ekin':self.plasma3D.Ekin,
                    'Lambda':self.plasma3D.Lambda,
                    'Mass':self.plasma3D.Mass,
                    'loadHF':self.plasma3D.loadHF,
                    'loadBasePath':self.plasma3D.loadBasePath,
                    'NCPUs':self.plasma3D.NCPUs,
                    'Lcmin':self.hf3D.Lcmin,
                    'lcfs':self.hf3D.lcfs, 
                    'teProfileData':self.hf3D.teProfileData,
                    'neProfileData':self.hf3D.neProfileData,
                    'kappa':self.hf3D.kappa,
                    'model':self.hf3D.model
                    }
        print("Loaded current inputs")

        return inputDict

    def loadPFCParts(self):
        """
        loads parts list from an input file
        """
        with open(self.IntersectFile) as f:
            lines = f.readlines()

        for idx, line in enumerate(lines):
            lines[idx] = line.replace('#','').rstrip()

        return lines[:]

    def loadPFCDefaults(self):
        """
        returns two lists
        1) list of parts to calculate HF on
        2) list of parts to check for intersections with
        """
        parts = pd.read_csv(self.PartsFile, sep=',', comment='#', names=['parts'], skipinitialspace=True)
        intersects = pd.read_csv(self.IntersectFile, sep=',', comment='#', names=['intersects'], skipinitialspace=True)
        return parts['parts'].to_list(), intersects['intersects'].to_list()

    def writePFCs(self,parts,intersects):
        """
        writes a PartsFile and an IntersectFile.  Updates the respective class
        variables so that subsequent function calls reflect these new files.
        """
        allParts = self.loadPFCParts()
        path, default = os.path.split(self.PartsFile)
        self.PartsFile = path + '/userParts.csv'
        self.IntersectFile = path + '/userIntersects.csv'

        with open(self.PartsFile, 'w') as f:
            for name in allParts:
                if name in parts:
                    f.write(name+'\n')
                else:
                    f.write('#'+name+'\n')

        with open(self.IntersectFile, 'w') as f:
            for name in allParts:
                if name in intersects:
                    f.write(name+'\n')
                else:
                    f.write('#'+name+'\n')

        return


    #--- OpenFOAM ---

    def loadOF(self,OFtMin,OFtMax,OFminMeshLevel,OFmaxMeshLevel,
                      OFSTLscale, OFbashrc, OFdeltaT, OFwriteDeltaT, materialSelect):
        """
        loads user OF GUI settings

        OFtMin is when we start OF simulation (can be before HF)
        OFtMax is when we stop OF simulation (can be after HF)
        OFminMeshLev is minimum refinement level for snappyhexmesh (default is 1)
        OFminMeshLev is maximum refinement level for snappyhexmesh (default is 3)
        OFSTLscale is scalar for unit conversion (default is 1)
        OFbashrc is file location on system to source OF binaries / libs
        OFdeltaT is timestep size for FVM simulation.  Defaults to 1ms (0.001s)
        """
        self.OF.OFtMin = float(OFtMin) #[s] for openfoam
        self.OF.OFtMax = float(OFtMax) #[s] for openfoam
        self.OF.meshMinLevel = int(OFminMeshLevel)
        self.OF.meshMaxLevel = int(OFmaxMeshLevel)
        self.OF.STLscale = OFSTLscale
        self.OF.cmd3Dmesh = 'meshAndPatch'
        #the OF bashrc must be sourced before running OF
        self.OF.cmdSourceOF = 'source ' + OFbashrc
        self.OF.OFbashrc = OFbashrc
        self.OF.cmdThermal = 'runThermal'
        self.OF.cmdTprobe = 'runTprobe'
        self.OF.deltaT = float(OFdeltaT) #this comes in [sec]
        self.OF.writeDeltaT = float(OFwriteDeltaT) #this comes in [sec]
        self.OF.material = materialSelect

        print("Material Selection: "+self.OF.material)

        print("Loaded OF data")
        log.info("Loaded OF data")
        return

    def runOpenFOAM(self):
        """
        sets up and runs OpenFOAM finite volume simulation to determine
        temperature distribution in a PFC.  For use with time varying multiple
        tile cases

        Note that HEAT must have been run BEFORE running this function
        The user cannot change PFC, MHD, CAD, or HF, settings in GUI in between
        running HEAT to generate HF and this function, because it depends on all
        of them. Reads heat flux csv from HEAT tree for each timestep and
        applies as boundary condition for openFOAM FVM simulation, so you need
        the heat flux csvs to be in the tree already

        HEAT calculates heat fluxes at discrete timesteps.  Because these may
        not always be uniform in time (ie every millisecond) we need a method
        for resolving the discrepancies between the various timesteps we have in
        HEAT.  We have three different timestep variables that we need to juggle:
            - MHD.timesteps: timesteps where we have equilibrium data
            - PFC.timesteps: subset of MHD timesteps for each PFC tile
            - OF.timesteps: evenly spaced timesteps for FVM analyses

        In order to couple these timestep variables, we need to have conditionals
        that tests whether each OF.timestep is:
            - in MHD.timesteps?
            - in PFC.timesteps?

        Additionally, for each OF.timestep, there are three potential cases:
        1)  If the OF.timestep aligns perfectly with a PFC timestep the boundary
            condition is easy, we just assign the heat flux HEAT calculated for that
            timestep as the boundary condition.
        2)  If, however, the OF.timestep is in between PFC.timesteps, then we
            do not write anything and openFOAM linearly interpolates (in time)
            the heat flux between PFC.timesteps
        3) There is one more case, when we are outside of the MHD.timesteps.  This
            can happen when you want to run your FVM simulation for a duration longer
            than the plasma discharge (ie to capture the exponential decay of
            temperature within a PFC for a few minutes after a shot ends).  Here
            I just assign a heat flux of 0 MW/m^2 to the boundary
        """
        #uncomment this line when you need to patch the HF before T calc
        #input("Patch files then press enter to continue...")

        print('Setting Up OF run')
        log.info('Setting Up OF run')

        #set up base OF directory for this discharge
        self.OF.OFDir = self.MHD.shotPath + 'openFoam'
        self.OF.caseDir = self.MHD.shotPath + 'openFoam/heatFoam'
        tools.makeDir(self.OF.caseDir, clobberFlag=True, mode=self.chmod, UID=self.UID, GID=self.GID)

        #set up directory for all .foam files
        #self.OF.allFoamsDir = self.OF.caseDir + '/allFoams'
        #tools.makeDir(self.OF.allFoamsDir, clobberFlag=False, mode=self.chmod, UID=self.UID, GID=self.GID)
        #set up OF parts for each PFC part
        for PFC in self.PFCs:
            #check if PFC is a gyroSource Plane
            if hasattr(self.GYRO, 'gyroSourceTag'):
                #check if PFC is a gyroSource Plane
                if self.GYRO.gyroSourceTag == 'allROI':
                    pass
                else:
                    if PFC.name in self.GYRO.gyroSources:
                        print("Not including "+PFC.name+" in thermal analysis")
                        continue

            print("Running openFOAM for PFC: "+PFC.name)
            log.info("Running openFOAM for PFC: "+PFC.name)
            partDir = self.OF.caseDir + '/' + PFC.name.replace(" ", "_")
            self.OF.partDir = partDir
            #replace spaces with underscores to prevent pyfoam from reading args as
            # space delimited list
            self.OF.partName = PFC.name.replace(" ", "_")

            #tools.makeDir(partDir, clobberFlag=True, mode=self.chmod, UID=self.UID, GID=self.GID)
            #copy heatFoam template directory to this location
            try:
                shutil.copytree(self.OF.templateCase, partDir)
                if self.OF.OFtMin != 0:
                    t0 = partDir+'/0'
                    t0new = partDir+'/{:f}'.format(self.OF.OFtMin).rstrip('0').rstrip('.')
                    os.rename(t0, t0new)
            except OSError as e:
                print('COULD NOT COPY TEMPLATE DIRECTORY!  Aborting!')
                print(e)
                return

            #Set up partDir with user selected material properties
            print("Material Selection: "+self.OF.material)
            matDst = partDir + '/constant/'
            if self.OF.material == "ATJ":
                print("Using ATJ Material Template")
                log.info("Using ATJ Material Template")
                matSrc = self.OF.materialDir + '/ATJ/'
            elif self.OF.material == "MOLY":
                print("Using MOLY Material Template")
                log.info("Using MOLY Material Template")
                matSrc = self.OF.materialDir + '/MOLY/'
            elif self.OF.material == "TUNG":
                print("Using TUNG Material Template")
                log.info("Using TUNG Material Template")
                matSrc = self.OF.materialDir + '/TUNG/'
            elif self.OF.material == "TUNG_SPARC":
                print("Using TUNG_SPARC Material Template")
                log.info("Using TUNG_SPARC Material Template")
                matSrc = self.OF.materialDir + '/TUNG_SPARC/'
            elif self.OF.material == "WHA":
                print("Using WHA Material Template")
                log.info("Using WHA Material Template")                
                matSrc = self.OF.materialDir + '/WHA/'
            elif self.OF.material == "SGL":
                print("Using SGL Material Template")
                log.info("Using SGL Material Template")                
                matSrc = self.OF.materialDir + '/SGLR6510/'
            else: #SGL6510
                print("COULD NOT FIND MATERIAL!")
                log.info("COULD NOT FIND MATERIAL!")
                print("Using USER Material Template")
                log.info("Using USER Material Template")                
                matSrc = self.OF.materialDir + '/USER/'
            try:
                shutil.copyfile(matSrc+'DT', matDst+'DT')
                shutil.copyfile(matSrc+'thermCond', matDst+'thermCond')
            except OSError as e:
                print('COULD NOT COPY MATERIAL PROPERTIES!  Aborting!')
                print(e)

            #set up timesteps
            N_t = int((self.OF.OFtMax - self.OF.OFtMin) / self.OF.deltaT)
            OFtimesteps = np.round(np.linspace(self.OF.OFtMin, self.OF.OFtMax, N_t+1), self.tsSigFigs)

            #create symbolic link to STL file
            print("Creating openFOAM symlink to STL")
            log.info("Creating openFOAM symlink to STL")
            #old method used ROIGridRes, but this can sometimes create non-watertight mesh
            #new method uses standard FreeCAD mesher (not mefisto) to make better volume mesh
            #standard meshing algorithm
            PFC.OFpart = PFC.name + "___" + "standard"

            if self.CAD.STLpath[-1] == '/':
                stlfile = self.CAD.STLpath + PFC.OFpart +".stl"
            else:
                stlfile = self.CAD.STLpath +'/'+ PFC.OFpart +".stl"

            #if the standard mesh for this part doesn't exist, create it using freecad
            #in the HEAT CAD module
            if os.path.exists(stlfile)==True:
                print("Mesh already exists.")
                log.info("Mesh already exists.")
            else:
                partIdx = np.where(self.CAD.ROI == PFC.name)[0][0]
                part = self.CAD.ROIparts[partIdx]
                meshSTL = self.CAD.part2meshStandard(part)
                self.CAD.writeMesh2file(meshSTL, PFC.name, path=self.CAD.STLpath, resolution='standard')

            #replace spaces with underscores to prevent pyfoam from reading args as
            # space delimited list
            PFC.OFpart = PFC.OFpart.replace(" ", "_")
            triSurfaceLocation = partDir+'/constant/triSurface/' + PFC.OFpart +".stl"

            #create hard link to STL
            os.link(stlfile,triSurfaceLocation)
            #shutil.copy(stlfile, triSurfaceLocation)

            #Test STL to make sure it is watertight (open3d)
            #meshInQuestion = o3d.io.read_triangle_mesh(stlfile)
            #validMesh = meshInQuestion.is_watertight()
            #Test STL to make sure it is watertight (freecad)
            partIdx = np.where(self.CAD.ROI == PFC.name)[0][0]
            part = self.CAD.ROIparts[partIdx]
            meshInQuestion = self.CAD.readMesh(stlfile)
            validMesh = meshInQuestion.isSolid()

            if validMesh == True:
                print("STL file for "+PFC.name+" is watertight")
                log.info("STL file for "+PFC.name+" is watertight")
            else:
                #try to repair
                print("Trying to repair leaky mesh...")
                log.info("Trying to repair leaky mesh...")
                p = partDir+'/constant/triSurface/'
                meshName = PFC.OFpart +".stl"
                #validMesh = self.CAD.repairMeshOpen3D(p, meshName, meshName, part, 'dummySTP.step')
                validMesh = self.CAD.repairMeshFreeCAD(p, meshName, PFC.name, meshInQuestion)
                if validMesh == True:
                    print("repaired mesh...")
                    log.info("repaired mesh...")                   

                else:
                    print("\n=====================================================")
                    print("WARNING!!!  STL file for "+PFC.name+" is NOT watertight.")
                    print("OpenFOAM thermal analysis will probably fail")
                    print("=====================================================\n")
                    log.info("\n=====================================================")
                    log.info("WARNING!!!  STL file for "+PFC.name+" is NOT watertight.")
                    log.info("OpenFOAM thermal analysis will probably fail")
                    print("=====================================================\n")

            #update blockmesh bounds for each PFC and
            # give 10mm of clearance on each side
            self.OF.xMin = (PFC.centers[:,0].min() - 0.01)*1000.0
            self.OF.xMax = (PFC.centers[:,0].max() + 0.01)*1000.0
            self.OF.yMin = (PFC.centers[:,1].min() - 0.01)*1000.0
            self.OF.yMax = (PFC.centers[:,1].max() + 0.01)*1000.0
            self.OF.zMin = (PFC.centers[:,2].min() - 0.01)*1000.0
            self.OF.zMax = (PFC.centers[:,2].max() + 0.01)*1000.0

            #find a point inside the mesh
            #old method:  only works for solid objects (if COM is hollow, fails)
            #self.OF.xMid = (self.OF.xMax-self.OF.xMin)/2.0 + self.OF.xMin
            #self.OF.yMid = (self.OF.yMax-self.OF.yMin)/2.0 + self.OF.yMin
            #self.OF.zMid = (self.OF.zMax-self.OF.zMin)/2.0 + self.OF.zMin

            #another old method. steps just inside a mesh face
            #find point 2mm inside of face 0 (this will fail if part width is < 2mm)
            #smallStep = 0.002 #2mm
            #self.OF.xMid = (PFC.centers[0,0] - smallStep*PFC.norms[0,0])*1000.0
            #self.OF.yMid = (PFC.centers[0,1] - smallStep*PFC.norms[0,1])*1000.0
            #self.OF.zMid = (PFC.centers[0,2] - smallStep*PFC.norms[0,2])*1000.0

            #find a point inside the mesh via ray tracing to other mesh faces
            #in the PFC.
            #set up other faces in PFC (targets)
            print("Calculating volume mesh internal coordinate")
            log.info("Calculating volume mesh internal coordinate")
            targetPoints = []
            partIdx = np.where(self.CAD.ROI == PFC.name)[0][0]
            part = self.CAD.ROImeshes[partIdx]
            norms = PFC.norms
            ctrs = PFC.centers

            #partIdx = np.where(np.array(self.CAD.intersectList) == PFC.name)[0][0]
            #part = self.CAD.intersectMeshes[partIdx]
            #norms = self.CAD.intersectNorms[partIdx]
            #ctrs = self.CAD.intersectCtrs[partIdx]/1000.0

            for face in part.Facets:
                targetPoints.append(face.Points)
            targetPoints = np.asarray(targetPoints) / 1000.0 #scale to m
            targetPoints = targetPoints[1:,:] #omit launch point face
            #find all intersections with self along inverse normal
            tools.q1 = ctrs[0,:]
            tools.q2 = ctrs[0,:] -10.0 * norms[0,:]            
            tools.p1 = targetPoints[:,0,:] #point 1 of mesh triangle
            tools.p2 = targetPoints[:,1,:] #point 2 of mesh triangle
            tools.p3 = targetPoints[:,2,:] #point 3 of mesh triangle
            tools.Nt = len(tools.p1)
            mask = tools.intersectTestSingleRay()
            use = np.where(mask == True)[0] + 1 #account for face we deleted above (index 0)
            #find which one of these intersection faces is closest
            dist = np.linalg.norm(ctrs[0,:] - ctrs[use,:], axis=1)           
            #smallStep = dist[closest] / 2.0
            closest = use[np.argmin(dist)]
            #find the distance that face is along the inverse normal
            distAlongNorm = np.dot((ctrs[0,:] - ctrs[closest,:]), norms[0,:])
            #put a point between those two planes
            smallStep = distAlongNorm / 2.0

            #place midpoint between index 0 and the closest intersection face along inverse normal
            self.OF.xMid = (ctrs[0,0] - smallStep*norms[0,0])*1000.0
            self.OF.yMid = (ctrs[0,1] - smallStep*norms[0,1])*1000.0
            self.OF.zMid = (ctrs[0,2] - smallStep*norms[0,2])*1000.0

#            #setup openfoam environment
#            try:
#                AppImage = os.environ["APPIMAGE"]
#                AppDir = os.environ["APPDIR"]
#                inAppImage = True
#            except:
#                inAppImage = False
#                AppDir = ''
#            if inAppImage == True:
#                print("Setting up OF apppImage environment")
#                log.info("Setting up OF apppImage environment")
#                OFplatformDir = AppDir + '/usr/share/openfoam/platforms/linux64GccDPInt32pt'
#                OFbinDir = OFplatformDir + '/bin'
#                OFlibDir = OFplatformDir + '/lib'
#                #make openfoam platform directory
#                tools.makeDir(OFplatformDir, clobberFlag=False, mode=self.chmod, self.UID,self.GID)
#                #symlink AppDir/usr/bin to openfoam bin (same for lib)
#                try:
#                    os.symlink('/usr/bin', OFbinDir)
#                    os.symlink('/usr/lib', OFlibDir)
#                except:
#                    print("could not link openfoam libs and bins")
#                    log.info("could not link openfoam libs and bins")



            #dynamically write template variables to templateVarFile
            print("Building openFOAM templates and shell scripts")
            log.info("Building openFOAM templates and shell scripts")
            templateVarFile = partDir + '/system/templateVariables'
            STLpart = PFC.OFpart +".stl"
            self.OF.writeOFtemplateVarFile(templateVarFile, STLpart)
            self.OF.writeShellScript(self.logFile)

            #create OF dictionaries from templates
            self.OF.createDictionaries(self.OF.templateDir,
                                       partDir,
                                       templateVarFile,
                                       #stlfile)
                                       triSurfaceLocation)

            #generate 3D volume mesh or copy from file
            print("Generating volume mesh")
            log.info("Generating volume mesh")
            self.OF.generate3Dmesh(PFC.OFpart, self.CAD.overWriteMask)

            qDiv = np.zeros((len(PFC.centers)))
            ctrs = copy.copy(PFC.centers)*1000.0


            #in the future if you want adaptive meshing for each timestep this whole
            #section needs to be revised.  for now, you can only have 1 boundary
            #condition set of points.  We take timestep 0 from the PFC
            #and get the points from a file.  This enables user to swap out
            #HF_allSources.csv in between HF and Temp runs, to create non-uniform mesh
            #get the mesh centers from one of the timesteps
            t = self.MHD.timesteps[0]
            HFcsv = self.MHD.shotPath + self.tsFmt.format(t) + '/' + PFC.name + '/HF_allSources.csv'
            OFcenters = pd.read_csv(HFcsv).iloc[:,0:3].values

            #cycle through timesteps and get HF data from HEAT tree
            for t in OFtimesteps:
                print("openFOAM timestep: {:f}".format(t))
                log.info("openFOAM timestep: {:f}".format(t))

                #make timeDir folder and copy HF
                timeDir = partDir + '/{:f}'.format(t).rstrip('0').rstrip('.')
                #timestep field prescriptions
                HFt0 = partDir + '/{:f}'.format(self.OF.OFtMin).rstrip('0').rstrip('.')+'/HF'
                HFtStep = partDir + '/{:f}'.format(t).rstrip('0').rstrip('.')+'/HF'

                if self.OF.OFtMin != t:
                    try:
                        #shutil.copytree(t0new,timeDir
                        tools.makeDir(timeDir, clobberFlag=False, mode=self.chmod, UID=self.UID, GID=self.GID)
                        #shutil.copy(HFt0, HFtStep)
                        shutil.copy(HFt0, timeDir)

                    except:
                        print("***")
                        print("Could not create OF directory for timestep {:d}".format(t))
                        print("(this is expected for t=0)")
                        print("***")
                        pass


                # determine heat flux boundary condition
                if (t in PFC.timesteps) and (t in self.MHD.timesteps):
                    #we explicitly calculated HF for this timestep
                    print("OF.timestep: {:f} in PFC.timesteps".format(t))
                    log.info("OF.timestep: {:f} in PFC.timesteps".format(t))
                    HFcsv = self.MHD.shotPath + self.tsFmt.format(t) + '/' + PFC.name + '/HF_allSources.csv'
                    qDiv = pd.read_csv(HFcsv)['$MW/m^2$'].values #this is the HF column header in the CSV file
                    #OFcenters = pd.read_csv(HFcsv).iloc[:,0:3].values
                    #write boundary condition
                    print("Maximum qDiv for this PFC and time: {:f}".format(qDiv.max()))
                    log.info("Maximum qDiv for this PFC and time: {:f}".format(qDiv.max()))
                    self.HF.write_openFOAM_boundary(OFcenters,qDiv,partDir,t)
                elif (t < self.MHD.timesteps.min()) or (t > self.MHD.timesteps.max()):
                    #apply zero HF outside of discharge domain (ie tiles cooling)
                    print("OF.timestep: {:f} outside MHD domain".format(t))
                    log.info("OF.timestep: {:f} outside MHD domain".format(t))
                    qDiv = np.zeros((len(OFcenters)))
                    #write boundary condition
                    print("Maximum qDiv for this PFC and time: {:f}".format(qDiv.max()))
                    log.info("Maximum qDiv for this PFC and time: {:f}".format(qDiv.max()))
                    self.HF.write_openFOAM_boundary(OFcenters,qDiv,partDir,t)
                else:
                    #boundary using last timestep that we calculated a HF for
                    #(basically a heaviside function in time)
                    #print("OF.timestep: {:d} using heaviside from last PFC.timestep".format(t))
                    #log.info("OF.timestep: {:d} using heaviside from last PFC.timestep".format(t))
                    #write boundary condition
                    #print("Maximum qDiv for this PFC and time: {:f}".format(qDiv.max()))
                    #self.HF.write_openFOAM_boundary(ctrs,qDiv,partDir,t)

                    #openFOAM linear interpolation in time using timeVaryingMappedFixedValue
                    print("HF being linearly interpolated by OF at this t")
                    pass


            #run openfoam thermal analysis using heatFoam solver
            self.OF.runThermalAnalysis()
            print("thermal analysis complete...")
            log.info("thermal analysis complete...")

            #THIS DOES NOT WORK.  FUTURE WORK TO CREATE SINGLE .foam FILE
            ##build single .foam directory structure
            #print("Building allFoams directory")
            #log.info("Building allFoams directory")
            #for t in OFtimesteps:
            #    #make timeDir folder and copy HF
            #    timeDir = partDir + '/{:f}'.format(t).rstrip('0').rstrip('.')
            #    #make the allFoam timestep directory for this timestep
            #    allFoamTimeDir = self.OF.allFoamsDir + '/{:f}'.format(t).rstrip('0').rstrip('.')
            #    tools.makeDir(allFoamTimeDir, clobberFlag=False, mode=self.chmod, UID=self.UID, GID=self.GID)

        #set tree permissions
        tools.recursivePermissions(self.OF.OFDir, self.UID, self.GID, self.chmod)
        print("openFOAM run completed.")
        log.info("openFOAM run completed.")
        return


    #--- Plots ---

    def getOFMinMaxPlots(self):
        """
        returns plotly figure that has data from openFOAM postProcessing
        fieldMinMax.dat files for each PFC

        The function that gets the data during the run is located in the
        controlDict for that run, as the fieldMinMax1 function.  It can
        be found in the openFOAMTemplates/templateDicts/ dir for HEAT
        """
        data = []
        pfcNames = []
        for PFC in self.PFCs:
            #check if PFC is a gyroSource Plane
            if hasattr(self.GYRO, 'gyroSourceTag'):
                if self.GYRO.gyroSourceTag == 'allROI' :
                    pass
                else:
                    if PFC.name in self.GYRO.gyroSources:
                        print("Not including "+PFC.name+" in MinMax plots")
                        continue

            partDir = self.MHD.shotPath + 'openFoam/heatFoam/'+PFC.name

            #replace spaces with underscores to prevent pyfoam from reading args as
            # space delimited list
            partDir = partDir.replace(" ", "_")
            file = (partDir +
                    '/postProcessing/fieldMinMax1/{:f}'.format(self.OF.OFtMin).rstrip('0').rstrip('.')
                    +'/fieldMinMax.dat')
            data.append(self.OF.getMinMaxData(file))
            pfcNames.append(PFC.name)

        fig = pgp.plotlyOpenFOAMplot(data,pfcNames)

        #save interactive plotly plot in shotPath/plotly/OFminmax.html
        plotlyDir = self.MHD.shotPath + 'plotly'
        tools.makeDir(plotlyDir, clobberFlag=False, mode=self.chmod, UID=self.UID, GID=self.GID)
        plotPath = plotlyDir + '/OFminmax.html'
        fig.write_html(plotPath)

        #set tree permissions
        tools.recursivePermissions(plotlyDir, self.UID, self.GID, self.chmod)

        return fig

    def getHFdistPlots(self):
        """
        returns plotly figure with qDiv PFC surface distributions
        """
        heatFluxes = []
        labels = []
        for PFC in self.PFCs:
            heatFluxes.append(PFC.qDiv)
            labels.append(PFC.name)

        fig = pgp.plotlyqDivPlot(heatFluxes, labels, logPlot=True)

        #save interactive plotly plot in shotPath/plotly/HFdist.html
        plotlyDir = self.MHD.shotPath + 'plotly'
        tools.makeDir(plotlyDir, clobberFlag=False, mode=self.chmod, UID=self.UID, GID=self.GID)
        plotPath = plotlyDir + '/HFdist.html'
        fig.write_html(plotPath)

        #set tree permissions
        tools.recursivePermissions(plotlyDir, self.UID, self.GID, self.chmod)

        return fig

    def TprobeOF(self,x,y,z):
        """
        run temperature probe OF function: postProcess -func "probes"
        returns a dash figure for use in GUI
        """
        print("Solving for Temperature Probe")
        log.info("Solving for Temperature Probe")
        tData = []
        Tdata = []
        names = []
        for PFC in self.PFCs:
            #PFC boundary with 1mm buffer
            xMin = (PFC.centers[:,0].min() - 0.001)*1000.0
            xMax = (PFC.centers[:,0].max() + 0.001)*1000.0
            yMin = (PFC.centers[:,1].min() - 0.001)*1000.0
            yMax = (PFC.centers[:,1].max() + 0.001)*1000.0
            zMin = (PFC.centers[:,2].min() - 0.001)*1000.0
            zMax = (PFC.centers[:,2].max() + 0.001)*1000.0

            case1 = (x<xMax) and (x>xMin)
            case2 = (y<yMax) and (y>yMin)
            case3 = (z<zMax) and (z>zMin)

            #make sure the Tprobe is inside this tile
            if case1 and case2 and case3:
                print("Found Tprobe in PFC: "+PFC.name)
                log.info("Found Tprobe in PFC: "+PFC.name)
                partDir = self.OF.caseDir+'/'+PFC.name+'/'
                #replace spaces with underscores to prevent pyfoam from reading args as
                # space delimited list
                partDir = partDir.replace(" ", "_")
                self.OF.runTprobe(x,y,z,partDir)
                file = (partDir +
                    'postProcessing/probes/{:f}'.format(self.OF.OFtMin).rstrip('0').rstrip('.')
                    +'/T')
                data = np.genfromtxt(file,comments="#", autostrip=True)
                tData.append(data[:,0])
                Tdata.append(data[:,1])
                names.append(PFC.name)

            #if Tprobe not in this tile, dont make a figure
            else:
                print("Tprobe outside of PFC: "+PFC.name)
                log.info("Tprobe outside of PFC: "+PFC.name)
                pass

        fig = pgp.plotlyTprobes(tData,Tdata,names)

        #save interactive plotly plot in shotPath/plotly/Tprobes.html
        plotlyDir = self.MHD.shotPath + 'plotly'
        tools.makeDir(plotlyDir, clobberFlag=False, mode=self.chmod, UID=self.UID, GID=self.GID)
        plotPath = plotlyDir + '/Tprobes.html'
        fig.write_html(plotPath)

        #set tree permissions
        tools.recursivePermissions(plotlyDir, self.UID, self.GID, self.chmod)

        return fig

    def gyroPhasePlot(self):
        """
        return a gyrophase figure with gyro orbit phase angles
        """
        #setup gyroPhase angle
        self.GYRO.uniformGyroPhaseAngle()

        fig = pgp.plotlyGyroPhasePlot(np.degrees(self.GYRO.gyroPhases))
        return fig

    def vPhasePlot(self):
        """
        return a vPhase figure with velocity phase angles
        """
        #setup velocity phase angles
        self.GYRO.uniformVelPhaseAngle()
        fig = pgp.plotlyVPhasePlot(np.degrees(self.GYRO.vPhases))
        return fig

    def vSlicePlot(self):
        """
        return a vSlice figure with vSlices
        """
        #setup velocities and velocity phase angles
        self.GYRO.setupVelocities(1)
        fig = pgp.plotlyVSlicePlot(self.GYRO.mass_eV,
                                   self.GYRO.c,
                                   self.GYRO.T0[0],
                                   self.GYRO.vSlices[0,:],
                                   self.GYRO.vBounds[0,:],
                                   self.GYRO.vScan[0])
        return fig

    def cdfSlicePlot(self):
        """
        return a vSlice figure with vSlices
        """
        #setup velocities and velocity phase angles
        self.GYRO.setupVelocities(1)
        fig = pgp.plotlyallSlicePlot(self.GYRO.mass_eV,
                                     self.GYRO.c,
                                     self.GYRO.T0[0],
                                     self.GYRO.vSlices[0,:],
                                     self.GYRO.vBounds[0,:],
                                     self.GYRO.vScan[0],
                                     self.GYRO.N_vSlice,
                                     )
        return fig



    def writeInputTable(self, data):
        path = self.MHD.shotPath + '/inputData.csv'
        with open(path, 'w') as f:
            for line in data:
                p = line['Parameter']
                if "\u03bb" in p:
                    p = p.replace("\u03bb","lq")
                v = line['Value']
                f.write("{}:\t{}\n".format(p,v))
        return<|MERGE_RESOLUTION|>--- conflicted
+++ resolved
@@ -1776,17 +1776,6 @@
                         self.plasma3D.updatePFCdata(PFC.controlfilePath[0:-1])  # remove / at the end of paths
                         self.hf3D.updatePFCdata(PFC.ep, PFC.controlfilePath[0:-1])
                     
-<<<<<<< HEAD
-=======
-                    #3Dplasma setup
-                    if self.MHD.plasma3Dmask == 1:
-                        gFile = self.MHD.shotPath + self.tsFmt.format(t) + '/' + self.MHD.gFiles[tIdx]
-                        self.plasma3D.initializePlasma3D(self.MHD.shot, t, gFile, self.inputFileList[tIdx], PFC.controlfilePath[0:-1], self.MHD.tmpDir[0:-1])   # remove / at the end of paths
-                        self.plasma3D.setBoundaryBox(self.MHD, self.CAD)
-                        self.hf3D.initializeHF3D(PFC.ep, self.inputFileList[tIdx], PFC.controlfilePath[0:-1], self.MHD.tmpDir[0:-1])
-                        self.plasma3D.print_settings()
-                        self.hf3D.print_settings()
->>>>>>> f6b7d74b
                     if 'hfOpt' in runList:
                         #load HF settings for this timestep if applicable (terminal mode)
                         try:
@@ -2030,11 +2019,8 @@
                 self.combineTimeSteps(runList, t)
 
         #copy HEAT logfile to shotpath
-<<<<<<< HEAD
         #shutil.copyfile(self.logFile, self.MHD.shotPath+'HEATlog.txt')			#AW: this is a strange place for this command, runHEAT is not complete yet. The same call is already in terminalUI, just after runHEAT is complete
-=======
-        shutil.copyfile(self.logFile, self.MHD.shotPath+'HEATlog.txt')
->>>>>>> f6b7d74b
+
 
         #set tree permissions
         tools.recursivePermissions(self.MHD.shotPath, self.UID, self.GID, self.chmod)
